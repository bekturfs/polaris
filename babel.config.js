--- conflicted
+++ resolved
@@ -2,18 +2,12 @@
  * @type {import('@babel/core').TransformOptions}
  */
 module.exports = {
-<<<<<<< HEAD
   presets: [
     [
       '@shopify/babel-preset',
-      {
-        typescript: true,
-        react: true,
-        reactOptions: {runtime: 'automatic'},
-      },
+      {typescript: true, react: true, reactOptions: {runtime: 'automatic'}},
     ],
-=======
-  presets: [['@shopify/babel-preset', {typescript: true, react: true}]],
+  ],
   babelrcRoots: [
     '.',
     // Note: The following projects use rootMode: 'upward' to inherit
@@ -21,6 +15,5 @@
     './polaris-tokens',
     './polaris-icons',
     './polaris-react',
->>>>>>> b762c314
   ],
 };