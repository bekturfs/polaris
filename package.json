--- conflicted
+++ resolved
@@ -1,11 +1,7 @@
 {
   "name": "@shopify/polaris",
   "description": "Shopify’s product component library",
-<<<<<<< HEAD
   "version": "2.0.0-beta.10",
-=======
-  "version": "1.12.4",
->>>>>>> 00468fb3
   "private": false,
   "license": "MIT",
   "author": "Shopify <dev@shopify.com>",
