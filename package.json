--- conflicted
+++ resolved
@@ -1,11 +1,7 @@
 {
   "name": "@shopify/polaris",
   "description": "Shopify’s product component library",
-<<<<<<< HEAD
-  "version": "4.20.1",
-=======
   "version": "4.22.0",
->>>>>>> bf42c057
   "private": false,
   "license": "SEE LICENSE IN LICENSE.md",
   "author": "Shopify <dev@shopify.com>",
