{
  "name": "@shopify/polaris",
  "description": "Shopify’s admin product component library",
  "version": "7.5.0",
  "private": false,
  "license": "SEE LICENSE IN LICENSE.md",
  "author": "Shopify <dev@shopify.com>",
  "homepage": "https://polaris.shopify.com/components",
  "repository": "https://github.com/Shopify/polaris-react",
  "bugs": {
    "url": "https://github.com/Shopify/polaris-react/issues"
  },
  "publishConfig": {
    "access": "public"
  },
  "files": [
    "build/",
    "!build/ts/**/*.tsbuildinfo",
    "!build/ts/**/tests/",
    "!build/ts/**/playground/",
    "locales/"
  ],
  "sideEffects": [
    "**/*.css",
    "**/*.scss",
    "**/configure.{js,mjs,esnext,ts}"
  ],
  "keywords": [
    "shopify",
    "polaris",
    "react",
    "components",
    "component library"
  ],
  "main": "build/cjs/index.js",
  "module": "build/esm/index.js",
  "esnext": "build/esnext/index.esnext",
  "types": "build/ts/latest/src/index.d.ts",
  "typesVersions": {
    "<4.0": {
      "build/types/latest/*": [
        "build/ts/3.4/*"
      ]
    }
  },
  "engines": {
<<<<<<< HEAD
    "node": ">=16.13.0"
=======
    "node": ">=16.9.1"
>>>>>>> 7cae15ca
  },
  "scripts": {
    "lint": "loom lint",
    "format": "loom lint --fix",
    "type-check": "loom type-check",
    "test": "loom test",
    "check": "npm-run-all lint type-check test",
    "clean": "rimraf build build-internal",
    "build": "node ./scripts/build.js",
    "prebuild-consumer": "yarn run build",
    "build-consumer": "node ./scripts/build-consumer",
    "secrets": "ejson decrypt -o secrets.json secrets.ejson",
    "prenew-version-pr-generator": "rimraf sandbox && yarn run secrets",
    "new-version-pr-generator": "node ./scripts/new-version-pr-generator",
    "prepublishOnly": "yarn run build",
    "dev": "yarn run storybook",
    "start": "serve ./build-internal/storybook/static -l ${PORT:=6006}",
    "readme-update-version": "node ./scripts/readme-update-version",
    "version": "yarn run readme-update-version",
    "storybook": "start-storybook -p 6006 --quiet",
    "storybook:build": "build-storybook -o build-internal/storybook/static",
    "validate-tokens": "ajv validate -s src/tokens/schemas/token-group.json -d 'src/tokens/token-groups/*.json'"
  },
  "dependencies": {
    "@shopify/polaris-icons": "^4.11.0",
    "@shopify/polaris-tokens": "^3.0.0",
    "@types/react": "^17.0.19",
    "@types/react-dom": "^17.0.9",
    "@types/react-transition-group": "^4.4.2",
    "focus-visible": "^5.2.0",
    "lodash": "^4.17.4",
    "react-transition-group": "^4.4.2",
    "serve": "^12.0.0"
  },
  "peerDependencies": {
    "react": "^16.14.0 || ^17.0.0",
    "react-dom": "^16.14.0 || ^17.0.0"
  },
  "devDependencies": {
    "@babel/core": "^7.15.0",
    "@babel/node": "^7.14.9",
    "@rollup/plugin-image": "^2.0.5",
    "@rollup/plugin-json": "^4.1.0",
    "@rollup/plugin-replace": "^2.3.3",
    "@rollup/pluginutils": "^3.1.0",
    "@shopify/babel-preset": "^24.1.2",
    "@shopify/browserslist-config": "^3.0.0",
    "@shopify/eslint-plugin": "^41.0.1",
    "@shopify/jest-dom-mocks": "^3.0.5",
    "@shopify/loom": "^1.0.0",
    "@shopify/loom-cli": "^1.0.0",
    "@shopify/loom-plugin-build-library": "^1.0.0",
    "@shopify/loom-plugin-eslint": "^2.0.0",
    "@shopify/loom-plugin-prettier": "^2.0.0",
    "@shopify/loom-plugin-stylelint": "^2.0.0",
    "@shopify/postcss-plugin": "^5.0.1",
    "@shopify/prettier-config": "^1.1.2",
    "@shopify/react-testing": "^3.2.4",
    "@shopify/storybook-a11y-test": "^0.3.0",
    "@shopify/stylelint-plugin": "^11.0.0",
    "@shopify/typescript-configs": "^5.0.0",
    "@size-limit/preset-small-lib": "^5.0.3",
    "@storybook/addon-a11y": "^6.3.7",
    "@storybook/addon-console": "^1.2.3",
    "@storybook/addon-contexts": "^5.3.19",
    "@storybook/addon-essentials": "^6.3.7",
    "@storybook/react": "^6.3.7",
    "@types/lodash": "^4.14.138",
    "@types/node": "^16.11.11",
<<<<<<< HEAD
    "ajv-cli": "^5.0.0",
=======
>>>>>>> 7cae15ca
    "babel-core": "7.0.0-bridge.0",
    "babel-loader": "^8.1.0",
    "chalk": "^2.4.2",
    "change-case": "^3.1.0",
    "copyfiles": "^2.1.1",
    "core-js": "^3.6.5",
    "create-file-webpack": "^1.0.2",
    "downlevel-dts": "^0.6.0",
    "eslint": "^8.3.0",
    "fs-extra": "^7.0.1",
    "glob": "^7.1.4",
    "gray-matter": "^4.0.2",
    "marked": "^0.7.0",
    "node-cmd": "^3.0.0",
    "node-sass": "^6.0.1",
    "npm-run-all": "^4.1.5",
    "object-hash": "^1.3.1",
    "postcss": "^8.3.1",
    "postcss-loader": "^4.2.0",
    "postcss-modules": "^4.2.2",
    "postcss-pxtorem": "^5.1.1",
    "postcss-value-parser": "^4.2.0",
    "prettier": "^2.5.0",
    "react": "^17.0.2",
    "react-dom": "^17.0.2",
    "react-is": "^17.0.2",
    "react-test-renderer": "^17.0.2",
    "rimraf": "^3.0.0",
    "sass-loader": "^10.1.1",
    "semver": "^6.3.0",
    "shelljs": "^0.8.3",
    "shx": "^0.3.2",
    "size-limit": "^5.0.3",
    "stylelint": "^14.1.0",
    "svgo": "^1.3.0",
    "typescript": "~4.3.5"
  },
  "browserslist": [
    "last 3 chrome versions",
    "last 3 firefox versions",
    "last 3 opera versions",
    "last 3 edge versions",
    "last 3 safari versions",
    "last 3 chromeandroid versions",
    "last 1 firefoxandroid versions",
    "ios >= 13.4"
  ],
  "prettier": "@shopify/prettier-config",
  "size-limit": [
    {
      "name": "cjs",
      "path": "build/cjs/index.js",
      "limit": "180 kB"
    },
    {
      "name": "esm",
      "path": "build/esm/index.js",
      "limit": "105 kB"
    },
    {
      "name": "esnext",
      "path": "build/esnext/index.esnext",
      "limit": "160 kB"
    },
    {
      "name": "css",
      "path": "build/esm/styles.css",
      "limit": "45 kB"
    }
  ]
}<|MERGE_RESOLUTION|>--- conflicted
+++ resolved
@@ -44,11 +44,7 @@
     }
   },
   "engines": {
-<<<<<<< HEAD
     "node": ">=16.13.0"
-=======
-    "node": ">=16.9.1"
->>>>>>> 7cae15ca
   },
   "scripts": {
     "lint": "loom lint",
@@ -118,10 +114,7 @@
     "@storybook/react": "^6.3.7",
     "@types/lodash": "^4.14.138",
     "@types/node": "^16.11.11",
-<<<<<<< HEAD
     "ajv-cli": "^5.0.0",
-=======
->>>>>>> 7cae15ca
     "babel-core": "7.0.0-bridge.0",
     "babel-loader": "^8.1.0",
     "chalk": "^2.4.2",
