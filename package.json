--- conflicted
+++ resolved
@@ -1,11 +1,7 @@
 {
   "name": "@shopify/polaris",
   "description": "Shopify’s admin product component library",
-<<<<<<< HEAD
   "version": "9.0.0-rc.1",
-=======
-  "version": "8.2.2",
->>>>>>> 070131f4
   "private": false,
   "license": "SEE LICENSE IN LICENSE.md",
   "author": "Shopify <dev@shopify.com>",
