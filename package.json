--- conflicted
+++ resolved
@@ -1,10 +1,6 @@
 {
   "name": "@shopify/polaris",
-<<<<<<< HEAD
-  "description": "Shopify’s product component library",
-=======
   "description": "Shopify’s admin product component library",
->>>>>>> 32a1df60
   "version": "6.5.0",
   "private": false,
   "license": "SEE LICENSE IN LICENSE.md",
