--- conflicted
+++ resolved
@@ -1,11 +1,7 @@
 {
   "name": "@shopify/polaris",
   "description": "Shopify’s product component library",
-<<<<<<< HEAD
-  "version": "3.9.1-alpha.6",
-=======
-  "version": "3.10.0",
->>>>>>> 6ac63197
+  "version": "3.10.0-alpha.1",
   "private": false,
   "license": "SEE LICENSE IN LICENSE.md",
   "author": "Shopify <dev@shopify.com>",
