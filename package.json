--- conflicted
+++ resolved
@@ -1,11 +1,7 @@
 {
   "name": "@shopify/polaris",
   "description": "Shopify’s product component library",
-<<<<<<< HEAD
   "version": "2.0.0-beta.4",
-=======
-  "version": "1.10.0",
->>>>>>> aee0c830
   "private": false,
   "license": "MIT",
   "author": "Shopify <dev@shopify.com>",
