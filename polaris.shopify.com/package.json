--- conflicted
+++ resolved
@@ -12,18 +12,13 @@
     "parse-guidelines": "node src/scripts/parseGuidelines.mjs"
   },
   "dependencies": {
-<<<<<<< HEAD
     "@headlessui/react": "^1.5.0",
     "@shopify/polaris": "^9.4.0@npm",
     "downshift": "^6.1.7",
     "fuse.js": "^6.5.3",
     "next": "12.1.0",
     "prismjs": "^1.27.0",
-=======
-    "@shopify/polaris": "^9.0.0",
     "@shopify/polaris-tokens": "5.0.0-rc.1",
-    "next": "12.1.0",
->>>>>>> 7533588f
     "react": "17.0.2",
     "react-dom": "17.0.2",
     "react-markdown": "^8.0.2",
