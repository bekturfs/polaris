---
title: Typography
description: Typography is a key part of the design system. It helps establish hierarchy and communicate important content by creating clear visual patterns.
keywords:
  - type styles
  - font sizes
  - fonts
icon: TypeMajor
---

<!-- inline css styling for html video and images -->
<style>
.video-wrap {
  border: 1px solid #E1E3E5;
  border-radius: 8px; 
  overflow: hidden;
}

</style>

---

![An illustration of letters constructed from lego blocks](/images/foundations/design/typography/text-featured@2x.png)

[Figma styles](https://www.figma.com/file/JHp1kp7ghGmTHs147CHjDf/Polaris-Styles?node-id=5455%3A50) | [Tokens](https://polaris.shopify.com/tokens/font) | [Components](https://polaris.shopify.com/components)

---

## Principles

![A series of three illustrations representing the principles make it readable, make it adaptable, reinforce the message](/images/foundations/design/typography/text-principles@2x.png)

### 1. Make it readable

Help merchants understand content quickly by considering how to display and apply text within a page.

### 2. Make it adaptable

Design in a way that works for a wide range of audiences, browsers, and mobile devices.

### 3. Reinforce the message

Use font weight, size, and color to help establish clear hierarchy and guide merchant’s eyes.

---

## Fonts

<!-- keywords: font-family, webfont, system font -->

### Typefaces

The Shopify admin uses system fonts. This means the typeface will change based on the operating system it runs on, like macOS, iOS, Windows, Android or Linux.

![A diagram showing a selection of default iOS, Mac, Windows, Android and Linux fonts](/images/foundations/design/typography/text-typefaces@2x.png)

<!-- end -->

- Apple devices will display [San Francisco](https://devimages-cdn.apple.com/design/resources/download/SF-Pro.dmg)
- Android devices will display [Roboto](https://fonts.google.com/specimen/Roboto)
- Devices running Windows will display [Segoe UI](https://developer.microsoft.com/en-us/fabric#/resources)
- Machines running Linux will display the default sans-serif font for any running distribution [Ubuntu](https://design.ubuntu.com/font/)
- [SF Mono](https://devimages-cdn.apple.com/design/resources/download/SF-Mono.dmg) is a monospace typeface that is part of the San Francisco typeface family. SF Mono is not a system font but is used to differentiate information.

### Font stack

This font-stack makes sure all browsers can load platform-specific fonts.

| Token                | Properties                                                                                                                                          |
| -------------------- | --------------------------------------------------------------------------------------------------------------------------------------------------- |
| --p-font-family-sans | font-family: -apple-system, BlinkMacSystemFont, "Segoe UI", Helvetica, Arial, sans-serif, "Apple Color Emoji", "Segoe UI Emoji", "Segoe UI Symbol"; |
| --p-font-family-mono | font-family: "SFMono-Regular", Consolas, "Liberation Mono", Menlo, Courier, monospace !default;`                                                    |

## Type scale

All font sizes have a ratio of 1.2, known as the major third type scale. This means that each size is multiplied or divided by 1.2 from the previous size, starting with the base size, and rounded to a multiple of 4px.

<<<<<<< HEAD
| Token             | Size (px) | Size (rem) |
| ----------------- | --------- | ---------- |
| --p-font-size-700 | 40        | 2.5        |
| --p-font-size-600 | 32        | 2          |
| --p-font-size-500 | 28        | 1.75       |
| --p-font-size-400 | 24        | 1.5        |
| --p-font-size-300 | 20        | 1.25       |
| --p-font-size-200 | 16        | 1          |
| --p-font-size-100 | 14        | 0.875      |
| --p-font-size-75  | 12        | 0.75       |
=======
### Right align tabular numbers
>>>>>>> 2fec9611

## Type styles

<!-- keywords: type styles, font-weight, font-size -->

Our type styles are grouped into two categories: **Heading** and **Body**. Each has a default set of variants along with a set of options to allow for flexibility and a wide range of applications within the user interface. They use one scale, so they can be applied to any screen size.

### Heading

Heading styles are used to create various levels of hierarchy on the page.

| Variant        | Size (px) | Size (px) | Line-height | Weight   |
| -------------- | --------- | --------- | ----------- | -------- |
| **Heading4xl** | 40        | 2.5       | 48          | bold     |
| **Heading3xl** | 32        | 2         | 40          | semibold |
| **Heading2xl** | 28        | 1.75      | 32          | semibold |
| **HeadingXl**  | 24        | 1.5       | 28          | semibold |
| **HeadingLg**  | 20        | 1.25      | 24          | semibold |
| **HeadingMd**  | 16        | 1         | 24          | semibold |
| **HeadingSm**  | 14        | 0.875     | 20          | semibold |
| **HeadingXs**  | 12        | 0.75      | 16          | bold     |

![An image of the admin interface showing how various heading styles are used.](/images/foundations/design/typography/text-heading-example-02@2x.png)

The larger sizes, HeadingXl -Heading4xl, are typically used for numerals and key moments in the merchant’s journey. As the largest text on the screen, use these styles sparingly within a single page. These styles should draw the merchant’s attention to important key pieces of information.

![An image of the admin interface showing how large heading styles are used.](/images/foundations/design/typography/text-heading-example-01@2x.png)

### Body

Body styles are used within components and blocks of text.

| Variant    | Size (px) | Size (px) | Line-height | Weight  |
| ---------- | --------- | --------- | ----------- | ------- |
| **BodyLg** | 16        | 1         | 20          | regular |
| **BodyMd** | 14        | 0.875     | 20          | regular |
| **BodySm** | 12        | 0.75      | 16          | regular |

![An image of the admin interface showing how body styles are used.](/images/foundations/design/typography/text-body-example-01@2x.png)

### Responsive type

<div class="video-wrap">
  <video width="100%" height="auto" controls autoplay muted loop>
    <source src="/images/foundations/design/typography/text-responsive.mp4" type="video/mp4">
  </video>
</div>

![An image showing how large headings respond at different screen sizes](/images/foundations/design/typography/text-responsive-styles@2x.png)

<!-- end -->

## Essentials for designing with type

When designing with type, we can use a combination of font size, weight, color, and space to ensure a strong hierarchy and scannability of a page. By understanding the fundamentals, you’ll be able to better apply type to the UI.

### Using the bounding box

The bounding box is the vertical height of the text and is defined by the text’s line-height. The value of the line-height is critical to make sure text aligns to the 4px grid. Refer to individual type styles for specified heights.

![An image showing how the bounding box applies to text elements](/images/foundations/design/typography/text-bounding-box@2x.png)

### Using the baseline

The baseline is the imaginary line that letters rest on. Align text horizontally to the baseline for a simple clean look.

![An image showing the baseline and how it applies to text elements](/images/foundations/design/typography/text-align-baseline@2x.png)

There are situations where it makes sense to have multiple text sizes on a single line to establish hierarchy of elements. Aligning to the text’s baseline instead of center gives a more harmonious look.

![An example of aligning text elements to the baseline](/images/foundations/design/typography/text-center-baseline@2x.png)

### Line length

Line length describes the width of the content. For longer body text, the recommended line length is between 40 to 60 characters.

![A diagram showing the ideal line length for text](/images/foundations/design/typography/text-line-length@2x.png)

### Right align numbers

Right align numbers when they're inside a table. This keeps the decimal in the same place and makes numerical data easier to read and compare.

![An image showing right aligning numbers within a table](/images/foundations/design/typography/text-tabular-numbers@2x.png)

### Color

Color can be used to add contrast and reinforce the hierarchy between text.

For example, one way to distinguish between a title and a subtitle is to apply `--p-text-color` to the title, and `--p-text-subdued` to the subtitle. Using a lighter color for secondary provides contrast between the text and helps reinforce hierarchy even when the text is the same size and weight.

![An image showing how you can use color to add hierarchy within text elements](/images/foundations/design/typography/text-color-different@2x.png)

### Weight

Weight is another way to add contrast and communicate the intent and behavior of text in the interface.

Weights are applied intentionally to both heading and body type styles. Heading styles use bolder weights and body styles use regular and medium weights.

HeadingSm uses a bolder weight which allows it to have a visually similar weight as a larger heading style.

![An image of the admin interface showing how different weights are used to create hierarchy.](/images/foundations/design/typography/text-weights@2x.png)

We encourage the use of default type styles, however, different font weights may be applied when necessary.

![A diagram showing a selection of default iOS, Mac, Windows, Android and Linux fonts](/images/foundations/design/typography/text-weight-different@2x.png)

### Space

We can help merchants navigate the UI by grouping related information together. One way to do this is to use space to create relationships between elements on a page.

Ambiguous spacing can cause confusion and make it hard to understand the content.

![An image of showing how to use space to create hierarchy and relationships between text elements](/images/foundations/design/typography/text-spacing-adjustments@2x.png)<|MERGE_RESOLUTION|>--- conflicted
+++ resolved
@@ -75,7 +75,6 @@
 
 All font sizes have a ratio of 1.2, known as the major third type scale. This means that each size is multiplied or divided by 1.2 from the previous size, starting with the base size, and rounded to a multiple of 4px.
 
-<<<<<<< HEAD
 | Token             | Size (px) | Size (rem) |
 | ----------------- | --------- | ---------- |
 | --p-font-size-700 | 40        | 2.5        |
@@ -86,9 +85,6 @@
 | --p-font-size-200 | 16        | 1          |
 | --p-font-size-100 | 14        | 0.875      |
 | --p-font-size-75  | 12        | 0.75       |
-=======
-### Right align tabular numbers
->>>>>>> 2fec9611
 
 ## Type styles
 
@@ -167,7 +163,7 @@
 
 ![A diagram showing the ideal line length for text](/images/foundations/design/typography/text-line-length@2x.png)
 
-### Right align numbers
+### Right align tabular numbers
 
 Right align numbers when they're inside a table. This keeps the decimal in the same place and makes numerical data easier to read and compare.
 
