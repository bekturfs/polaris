---
name: Contributing to Polaris
keywords:
  - how to contribute to polaris
  - contribution
---

# Contributing to Polaris

Polaris thrives on contribution and community support. Anyone, regardless of discipline, is encouraged to contribute. No contribution is too small. We welcome everything from bug fixes or new components, to new UX guidelines. So if you find something to contribute, we hope you feel empowered to go for it. The Polaris team is here to help you along the way.

## Who can contribute

<<<<<<< HEAD
- [Components](/contributing/components)
- [Figma UI kit](/contributing/figma-ui-kit)
- [Icons](/contributing/icons)
- [Illustrations](/contributing/illustrations)
- [Documentation](/contributing/documentation)
=======
Contribution to Polaris looks different depending on whether or not you work at Shopify. Shopifolk can contribute to any Polaris project, including the Figma UI Kit. Open source contributions are welcome for [Polaris React components](contributing/components) and their [documentation](/contributing/documentation).
>>>>>>> de168f8f

## When to contribute

Figuring out what and when to contribute is not always simple, especially when deciding between adding something new to the system or going with an existing solution. Check out the [Thinking in systems](/contributing/thinking-in-systems) and [When to evolve the system](/contributing/when-to-evolve-the-system) guides to help you make this decision.

## Where to get help

If you get stuck or want help strategizing a larger contribution, bring it up in [GitHub discussions](https://github.com/Shopify/polaris/discussions/new). The Polaris team and other members of the systems community will help you out. If you see a discussion where you could guide another member of the community, we welcome you to join the conversation.<|MERGE_RESOLUTION|>--- conflicted
+++ resolved
@@ -9,17 +9,7 @@
 
 Polaris thrives on contribution and community support. Anyone, regardless of discipline, is encouraged to contribute. No contribution is too small. We welcome everything from bug fixes or new components, to new UX guidelines. So if you find something to contribute, we hope you feel empowered to go for it. The Polaris team is here to help you along the way.
 
-## Who can contribute
-
-<<<<<<< HEAD
-- [Components](/contributing/components)
-- [Figma UI kit](/contributing/figma-ui-kit)
-- [Icons](/contributing/icons)
-- [Illustrations](/contributing/illustrations)
-- [Documentation](/contributing/documentation)
-=======
 Contribution to Polaris looks different depending on whether or not you work at Shopify. Shopifolk can contribute to any Polaris project, including the Figma UI Kit. Open source contributions are welcome for [Polaris React components](contributing/components) and their [documentation](/contributing/documentation).
->>>>>>> de168f8f
 
 ## When to contribute
 
