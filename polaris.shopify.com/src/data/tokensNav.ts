--- conflicted
+++ resolved
@@ -12,7 +12,6 @@
   {
     title: 'Tokens',
     children: [
-<<<<<<< HEAD
       { title: "Colors", url: "/tokens/colors" },
       { title: "Font", url: "/tokens/font" },
       { title: "Shape", url: "/tokens/shape" },
@@ -20,15 +19,6 @@
       { title: "Depth", url: "/tokens/depth" },
       { title: "Motion", url: "/tokens/motion" },
       { title: "Z-index", url: "/tokens/z-index" },
-=======
-      {title: 'Colors', url: '/tokens/colors'},
-      {title: 'Typography', url: '/tokens/typography'},
-      {title: 'Shape', url: '/tokens/shape'},
-      {title: 'Spacing', url: '/tokens/spacing'},
-      {title: 'Depth', url: '/tokens/depth'},
-      {title: 'Motion', url: '/tokens/motion'},
-      {title: 'Z-index', url: '/tokens/z-index'},
->>>>>>> 20139d6a
     ],
   },
 ];