--- conflicted
+++ resolved
@@ -395,23 +395,6 @@
   },
   {
     "frontMatter": {
-<<<<<<< HEAD
-=======
-      "name": "CustomProperties",
-      "category": "Structure",
-      "keywords": [
-        "theme",
-        "custom properties",
-        "color scheme",
-        "light mode",
-        "dark mode"
-      ]
-    },
-    "intro": "Use the custom properties component to share global theme settings throughout the hierarchy of your application. Custom properties is included by default as a child of the [app provider component](https://polaris.shopify.com/components/app-provider) but can be used independently to apply a base color scheme to its children."
-  },
-  {
-    "frontMatter": {
->>>>>>> 822218c4
       "name": "Data table",
       "category": "Lists and tables",
       "keywords": ["DataTable", "data", "table", "tabular", "index"]
