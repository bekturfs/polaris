--- conflicted
+++ resolved
@@ -1,29 +1,9 @@
-<<<<<<< HEAD
 import { createVar, tokens, TokenGroup } from "@shopify/polaris-tokens";
 import type { NextApiRequest, NextApiResponse } from "next";
 
 type TokenGroupKey = keyof typeof tokens;
 
 export const tokenGroupKeys = Object.keys(tokens) as TokenGroupKey[];
-=======
-import {
-  Tokens,
-  TokenGroup,
-  ColorScheme,
-  createVar,
-  tokens,
-} from '@shopify/polaris-tokens';
-import type {NextApiRequest, NextApiResponse} from 'next';
-
-/**
- * Color scheme independent token groups
- */
-type StaticTokenGroupKey = Exclude<keyof Tokens, 'colorSchemes'>;
-
-export const staticTokenGroupKeys = Object.keys(tokens).filter(
-  (token) => token !== 'colorSchemes',
-) as StaticTokenGroupKey[];
->>>>>>> 20139d6a
 
 const formats = ['json', 'css'] as const;
 
@@ -42,14 +22,7 @@
  */
 const formatTokenGroup = (tokenGroup: TokenGroup, format: Format) => {
   const tokenValues = Object.fromEntries(
-<<<<<<< HEAD
     Object.entries(tokenGroup).map(([token, value]) => [token, value])
-=======
-    Object.entries(tokenGroup).map(([token, tokenProps]) => [
-      token,
-      tokenProps.value,
-    ]),
->>>>>>> 20139d6a
   );
 
   if (format === 'css') {
@@ -68,7 +41,6 @@
 };
 
 const handler = async (req: NextApiRequest, res: NextApiResponse) => {
-<<<<<<< HEAD
   const formatParam = isFormat(req.query.format) ? req.query.format : "json";
 
   if (typeof formatParam === "string") {
@@ -78,35 +50,13 @@
     // Determine which list(s) we are querying for based on the token param
     if (tokenGroupParam === "all") {
       tokenGroupKeys.forEach((group) => {
-=======
-  const formatParam = isFormat(req.query.format) ? req.query.format : 'json';
-  const schemeParam = isScheme(req.query.scheme) ? req.query.scheme : 'light';
-
-  if (typeof formatParam === 'string' && typeof schemeParam === 'string') {
-    const tokenGroupParam = req.query.tokens || '';
-    let tokenData: TokenGroup = {};
-
-    // Determine which list(s) we are querying for based on the token param
-    if (tokenGroupParam === 'all') {
-      staticTokenGroupKeys.forEach((group) => {
->>>>>>> 20139d6a
         const tokenGroup = tokens[group];
 
         tokenData = {...tokenData, ...tokenGroup};
       });
     }
 
-<<<<<<< HEAD
     if (isTokenGroupKey(tokenGroupParam)) {
-=======
-    if (tokenGroupParam === 'all' || tokenGroupParam === 'colors') {
-      const colorSchemeTokenGroup = tokens.colorSchemes[schemeParam];
-
-      tokenData = {...tokenData, ...colorSchemeTokenGroup};
-    }
-
-    if (isStaticTokenGroupKey(tokenGroupParam)) {
->>>>>>> 20139d6a
       const tokenGroup: TokenGroup = tokens[tokenGroupParam];
 
       tokenData = {...tokenData, ...tokenGroup};
@@ -120,13 +70,8 @@
 
     const formattedTokenData = formatTokenGroup(tokenData, formatParam);
 
-<<<<<<< HEAD
     if (formatParam === "css") {
       res.setHeader("content-type", "text/plain");
-=======
-    if (formatParam === 'css') {
-      res.setHeader('content-type', 'text/css');
->>>>>>> 20139d6a
       res.send(formattedTokenData);
     } else {
       res.json(formattedTokenData);
