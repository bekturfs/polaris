--- conflicted
+++ resolved
@@ -1,13 +1,6 @@
-<<<<<<< HEAD
-import type { NextApiResponse } from "next";
+import type { NextApiRequest, NextApiResponse } from "next";
 
 import { tokenGroupKeys } from "./[tokens]";
-=======
-import {tokens} from '@shopify/polaris-tokens';
-import type {NextApiResponse, NextApiRequest} from 'next';
-
-import {staticTokenGroupKeys} from './[tokens]';
->>>>>>> 20139d6a
 
 const getGithubUrl = (file: string) => {
   const fileName = `${file}.ts`;
@@ -73,34 +66,7 @@
                 </tr>
             </thead>
             <tbody>
-<<<<<<< HEAD
             ${tokenGroupKeys
-=======
-            ${Object.keys(tokens.colorSchemes)
-              .map((scheme) => {
-                const url = `/api/v0/tokens/colors?scheme=${scheme}`;
-                const cssUrl = `${url}&format=css`;
-
-                return `
-                    <tr>
-                        <td>${scheme}</td>
-                        <td>
-                            <a href="${url}">${url}</a>
-                        </td>
-                        <td>
-                            <a href="${cssUrl}">${cssUrl}</a>
-                        </td>
-                        <td>
-                            <a href="${getGithubUrl(
-                              `color.${scheme}`,
-                            )}">File</a>
-                        </td>
-                    </tr>
-                `;
-              })
-              .join('\n')}
-            ${staticTokenGroupKeys
->>>>>>> 20139d6a
               .map((tokenGroup) => {
                 const url = `/api/v0/tokens/${tokenGroup}`;
                 const cssUrl = `${url}?format=css`;
