import {
  SearchResults,
  GroupedSearchResults,
  searchResultCategories,
  SearchResultCategory,
  Status,
} from "../types";
import { metaTokens, MetaTokenProperties } from "@shopify/polaris-tokens";
import Fuse from "fuse.js";
import { slugify, stripMarkdownLinks } from "./various";
import iconMetadata from "@shopify/polaris-icons/metadata";

import components from "../data/components.json";
import foundations from "../data/foundations.json";

const MAX_RESULTS: { [key in SearchResultCategory]: number } = {
  foundations: 8,
  components: 6,
  tokens: 5,
  icons: 9,
};

const { colors, depth, motion, shape, spacing, typography, zIndex } =
  metaTokens;

let results: SearchResults = [];

// Add components
components.forEach(({ frontMatter: { name, status }, intro }) => {
  const typedStatus: Status | undefined = status
    ? {
        value: status.value.toLowerCase() as Status["value"],
        message: status.message,
      }
    : undefined;

  results.push({
    id: slugify(`components ${name}`),
    category: "components",
    score: 0,
    url: `/components/${slugify(name)}`,
    meta: {
      components: {
        name,
        description: stripMarkdownLinks(intro),
        status: typedStatus,
      },
    },
  });
});

<<<<<<< HEAD
const tokenGroups = {
  colors,
  depth,
  motion,
  shape,
  spacing,
  typography,
  zIndex,
};
Object.entries(tokenGroups).forEach(([groupSlug, tokenGroup]) => {
=======
// Add color tokens
Object.entries(colorLight).forEach(([tokenName, tokenValue]) => {
  results.push({
    id: slugify(`tokens ${tokenName}`),
    category: "tokens",
    score: 0,
    url: `/tokens/colors#${tokenName}`,
    meta: {
      tokens: {
        category: "colors",
        token: {
          name: tokenName,
          description: tokenValue.description || "",
          value: tokenValue.value,
        },
      },
    },
  });
});

// Add other tokens
const otherTokenGroups = { depth, motion, shape, spacing, typography, zIndex };
Object.entries(otherTokenGroups).forEach(([groupSlug, tokenGroup]) => {
>>>>>>> 822218c4
  Object.entries(tokenGroup).forEach(
    ([tokenName, tokenProperties]: [string, MetaTokenProperties]) => {
      results.push({
        id: slugify(`tokens ${tokenName}`),
        category: "tokens",
        score: 0,
        url: `/tokens/${slugify(groupSlug)}#${tokenName}`,
        meta: {
          tokens: {
            category: groupSlug,
            token: {
              name: tokenName,
              description: tokenProperties.description || "",
              value: tokenProperties.value,
            },
          },
        },
      });
    }
  );
});

// Add icons
Object.keys(iconMetadata).forEach((fileName) => {
  results.push({
    id: slugify(`icons ${fileName} ${iconMetadata[fileName].set}`),
    category: "icons",
    url: `/icons?icon=${fileName}`,
    score: 0,
    meta: {
      icons: {
        icon: iconMetadata[fileName],
      },
    },
  });
});

// Add foundations
foundations.forEach(({ frontMatter: { name }, intro, category }) => {
  const url = `/foundations/${category}/${slugify(name)}`;

  results.push({
    id: slugify(`foundations ${name}`),
    category: "foundations",
    score: 0,
    url,
    meta: {
      foundations: {
        title: name,
        excerpt: intro,
        category: category || "",
      },
    },
  });
});

const fuse = new Fuse(results, {
  keys: [
    // Foundations
    { name: "meta.foundations.title", weight: 100 },
    { name: "meta.foundations.excerpt", weight: 50 },

    // Components
    { name: "meta.components.name", weight: 100 },
    { name: "meta.components.description", weight: 50 },

    // Tokens
    { name: "meta.tokens.token.name", weight: 200 },
    { name: "meta.tokens.token.value", weight: 50 },

    // Icons
    { name: "meta.icons.icon.fileName", weight: 50 },
    { name: "meta.icons.icon.name", weight: 50 },
    { name: "meta.icons.icon.keywords", weight: 20 },
    { name: "meta.icons.icon.set", weight: 20 },
    { name: "meta.icons.icon.description", weight: 50 },
  ],
  includeScore: true,
  threshold: 0.5,
  shouldSort: true,
  ignoreLocation: true,
});

export function search(query: string): GroupedSearchResults {
  const groupedResults: GroupedSearchResults = [];

  if (query.length > 0) {
    const fuseResults = fuse.search(query);

    const scoredResults: SearchResults = fuseResults.map((result) => ({
      ...result.item,
      score: result.score || 0,
    }));

    searchResultCategories.forEach((category) => {
      groupedResults.push({
        category,
        results: scoredResults
          .filter((result) => result.category === category)
          .map((result) => ({ ...result, score: result.score || 0 }))
          .slice(0, MAX_RESULTS[category]),
      });
    });

    groupedResults.sort(
      (a, b) => (a.results[0]?.score || 0) - (b.results[0]?.score || 0)
    );
  }

  return groupedResults;
}<|MERGE_RESOLUTION|>--- conflicted
+++ resolved
@@ -49,7 +49,6 @@
   });
 });
 
-<<<<<<< HEAD
 const tokenGroups = {
   colors,
   depth,
@@ -60,31 +59,6 @@
   zIndex,
 };
 Object.entries(tokenGroups).forEach(([groupSlug, tokenGroup]) => {
-=======
-// Add color tokens
-Object.entries(colorLight).forEach(([tokenName, tokenValue]) => {
-  results.push({
-    id: slugify(`tokens ${tokenName}`),
-    category: "tokens",
-    score: 0,
-    url: `/tokens/colors#${tokenName}`,
-    meta: {
-      tokens: {
-        category: "colors",
-        token: {
-          name: tokenName,
-          description: tokenValue.description || "",
-          value: tokenValue.value,
-        },
-      },
-    },
-  });
-});
-
-// Add other tokens
-const otherTokenGroups = { depth, motion, shape, spacing, typography, zIndex };
-Object.entries(otherTokenGroups).forEach(([groupSlug, tokenGroup]) => {
->>>>>>> 822218c4
   Object.entries(tokenGroup).forEach(
     ([tokenName, tokenProperties]: [string, MetaTokenProperties]) => {
       results.push({
