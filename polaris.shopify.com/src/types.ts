--- conflicted
+++ resolved
@@ -1,10 +1,5 @@
-<<<<<<< HEAD
 import { MetadataProperties } from "@shopify/polaris-tokens";
 import { Icon } from "@shopify/polaris-icons/metadata";
-=======
-import {TokenProperties} from '@shopify/polaris-tokens';
-import {Icon} from '@shopify/polaris-icons/metadata';
->>>>>>> 20139d6a
 
 export type MarkdownFile = {
   frontMatter: any;
