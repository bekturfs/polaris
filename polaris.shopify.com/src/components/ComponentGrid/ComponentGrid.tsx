--- conflicted
+++ resolved
@@ -1,10 +1,6 @@
 import Image from "../Image";
 import Link from "next/link";
-<<<<<<< HEAD
-import { className, slugify } from "../../utils/various";
-=======
 import { getReadableStatusValue, slugify } from "../../utils/various";
->>>>>>> 4c9a0b7f
 import { Status } from "../../types";
 import styles from "./ComponentGrid.module.scss";
 import StatusBadge from "../StatusBadge";
@@ -34,15 +30,7 @@
   const searchAttributes = useGlobalSearchResult();
 
   return (
-<<<<<<< HEAD
-    <li
-      key={name}
-      className={className(styles.Component)}
-      {...searchAttributes}
-    >
-=======
     <li key={name} className={styles.Component} {...searchAttributes}>
->>>>>>> 4c9a0b7f
       <Link href={url} passHref>
         <a tabIndex={searchAttributes?.tabIndex}>
           <div className={styles.Preview}>
