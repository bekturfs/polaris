--- conflicted
+++ resolved
@@ -14,12 +14,8 @@
 import TextField from "../TextField";
 import CodeExample from "../CodeExample";
 import { LinkButton } from "../Button/Button";
-import Button from "../Button";
-<<<<<<< HEAD
 import Image from "../Image";
-=======
 import { Icon } from "../../types";
->>>>>>> 8bf288c8
 
 let icons = Object.entries(metadata).map(([fileName, icon]) => ({
   ...icon,
