<<<<<<< HEAD
import styles from "./TokensPage.module.scss";
import { MetadataGroup, metadata as allTokens } from "@shopify/polaris-tokens";
import Container from "../Container";
import { TokenPropertiesWithName } from "../../types";
import TokenList from "../TokenList";
import type { NavItem } from "../Nav";
import Link from "next/link";
import { slugify } from "../../utils/various";
import { useRouter } from "next/router";

interface Props {
  tokenGroup:
    | "breakpoints"
    | "colors"
    | "depth"
    | "font"
    | "motion"
    | "shape"
    | "spacing"
    | "zIndex";
=======
import styles from './TokensPage.module.scss';
import {TokenGroup, tokens as allTokens} from '@shopify/polaris-tokens';
import Container from '../Container';
import {TokenPropertiesWithName} from '../../types';
import TokenList from '../TokenList';
import type {NavItem} from '../Nav';
import Link from 'next/link';
import {slugify} from '../../utils/various';
import {useRouter} from 'next/router';

interface Props {
  tokenGroup:
    | 'breakpoints'
    | 'colors'
    | 'depth'
    | 'motion'
    | 'shape'
    | 'spacing'
    | 'typography'
    | 'zIndex';
>>>>>>> 20139d6a
}

const navItems: NavItem[] = [
  {
    title: 'Colors',
    url: `/tokens/colors`,
  },
  {
<<<<<<< HEAD
    title: "Font",
    url: `/tokens/font`,
=======
    title: 'Typography',
    url: `/tokens/typography`,
>>>>>>> 20139d6a
  },
  {
    title: 'Shape',
    url: `/tokens/shape`,
  },
  {
    title: 'Spacing',
    url: `/tokens/spacing`,
  },
  {
    title: 'Depth',
    url: `/tokens/depth`,
  },
  {
    title: 'Motion',
    url: `/tokens/motion`,
  },
  {
    title: 'Breakpoints',
    url: `/tokens/breakpoints`,
  },
  {
    title: 'Z-Index',
    url: `/tokens/z-index`,
  },
];

function tokensToFilteredArray(
  filter: string,
<<<<<<< HEAD
  tokenGroup: MetadataGroup
=======
  tokenGroup: TokenGroup,
>>>>>>> 20139d6a
): TokenPropertiesWithName[] {
  return Object.entries(tokenGroup)
    .filter(([name]) => {
      return name.toLowerCase().includes(filter.toLowerCase());
    })
    .map(([name, value]) => {
      return {name, ...value};
    });
}

function TokensPage({tokenGroup}: Props) {
  const filter = '';
  const router = useRouter();

  const tokens = {
    breakpoints: tokensToFilteredArray(filter, allTokens.breakpoints),
    colors: tokensToFilteredArray(filter, allTokens.colors),
    depth: tokensToFilteredArray(filter, allTokens.depth),
    font: tokensToFilteredArray(filter, allTokens.font),
    motion: tokensToFilteredArray(filter, allTokens.motion),
    shape: tokensToFilteredArray(filter, allTokens.shape),
    spacing: tokensToFilteredArray(filter, allTokens.spacing),
    zIndex: tokensToFilteredArray(filter, allTokens.zIndex),
  };

  const keyframeStyles = tokens['motion']
    .filter(({name}) => name.includes('keyframes'))
    .map(({name, value}) => `@keyframes ${name} ${value}`)
    .join('\n');

  return (
    <Container>
      <div className={styles.TokensPage}>
        <div className={styles.Banner}>
          <h1>Tokens</h1>
        </div>

        <div className={styles.Tokens}>
          <nav className={styles.TokensNav}>
            <ul>
              {navItems.map((item) => {
                if (!item.url) return null;
                const isCurrent = router.asPath.endsWith(slugify(item.title));
                return (
                  <li key={item.title}>
                    <Link href={item.url} passHref>
                      <a aria-current={isCurrent ? 'page' : undefined}>
                        {item.title}
                      </a>
                    </Link>
                  </li>
                );
              })}
            </ul>
          </nav>
          <TokenList>
            {tokens[tokenGroup]
              .sort((token) =>
                token.name.includes('ease') || token.name.includes('linear')
                  ? -1
                  : 1,
              )
              .map((token) => (
                <TokenList.Item
                  key={token.name}
                  category={tokenGroup}
                  token={token}
                />
              ))}
          </TokenList>
        </div>

        <style jsx>{keyframeStyles}</style>
      </div>
    </Container>
  );
}

export default TokensPage;<|MERGE_RESOLUTION|>--- conflicted
+++ resolved
@@ -1,4 +1,3 @@
-<<<<<<< HEAD
 import styles from "./TokensPage.module.scss";
 import { MetadataGroup, metadata as allTokens } from "@shopify/polaris-tokens";
 import Container from "../Container";
@@ -19,28 +18,6 @@
     | "shape"
     | "spacing"
     | "zIndex";
-=======
-import styles from './TokensPage.module.scss';
-import {TokenGroup, tokens as allTokens} from '@shopify/polaris-tokens';
-import Container from '../Container';
-import {TokenPropertiesWithName} from '../../types';
-import TokenList from '../TokenList';
-import type {NavItem} from '../Nav';
-import Link from 'next/link';
-import {slugify} from '../../utils/various';
-import {useRouter} from 'next/router';
-
-interface Props {
-  tokenGroup:
-    | 'breakpoints'
-    | 'colors'
-    | 'depth'
-    | 'motion'
-    | 'shape'
-    | 'spacing'
-    | 'typography'
-    | 'zIndex';
->>>>>>> 20139d6a
 }
 
 const navItems: NavItem[] = [
@@ -49,13 +26,8 @@
     url: `/tokens/colors`,
   },
   {
-<<<<<<< HEAD
     title: "Font",
     url: `/tokens/font`,
-=======
-    title: 'Typography',
-    url: `/tokens/typography`,
->>>>>>> 20139d6a
   },
   {
     title: 'Shape',
@@ -85,11 +57,7 @@
 
 function tokensToFilteredArray(
   filter: string,
-<<<<<<< HEAD
   tokenGroup: MetadataGroup
-=======
-  tokenGroup: TokenGroup,
->>>>>>> 20139d6a
 ): TokenPropertiesWithName[] {
   return Object.entries(tokenGroup)
     .filter(([name]) => {
