.ExamplesList {
  display: flex;
  flex-wrap: wrap;
  grid-template-columns: 1fr 1fr 1fr 1fr;
  gap: 0.5rem;
  margin-bottom: 1rem;

  button {
    padding: 0.6rem 0.85rem;
    text-align: left;
    display: flex;
    align-items: flex-start;
    background: transparent;
    box-shadow: var(--card-shadow);
    border-radius: var(--border-radius-400);
    font-size: var(--font-size-100);
    line-height: 1.33;
    color: var(--text-strong);

    &:hover {
      box-shadow: var(--card-shadow-hover);
    }

    &[aria-selected="true"] {
      background: var(--search-highlight-color);
<<<<<<< HEAD
    }
=======
      &:focus {
        box-shadow: var(--focus-outline);
      }
    }  
>>>>>>> 4c9a0b7f
  }
}

.ExampleFrame {
  margin-bottom: 1rem;
  background: #fafafa;
  border-radius: var(--border-radius-400);
  overflow: hidden;
  box-shadow: var(--card-shadow);

  .Buttons {
    display: flex;
    justify-content: flex-end;
    border-top: var(--border);
    color: var(--text-link);

    button {
      padding: 0.75rem 1rem;
    }
  }
}

.SandboxButton {
  float: right;
}<|MERGE_RESOLUTION|>--- conflicted
+++ resolved
@@ -23,14 +23,10 @@
 
     &[aria-selected="true"] {
       background: var(--search-highlight-color);
-<<<<<<< HEAD
-    }
-=======
       &:focus {
         box-shadow: var(--focus-outline);
       }
-    }  
->>>>>>> 4c9a0b7f
+    }
   }
 }
 
