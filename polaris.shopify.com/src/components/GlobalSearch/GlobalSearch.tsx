import { useState, useEffect, createContext, useContext } from "react";
<<<<<<< HEAD
=======
import { search } from "../../utils/search";
>>>>>>> 4c9a0b7f
import {
  GroupedSearchResults,
  SearchResultCategory,
  SearchResults,
} from "../../types";
import styles from "./GlobalSearch.module.scss";
import { useRouter } from "next/router";
import IconGrid from "../IconGrid";
import ComponentGrid from "../ComponentGrid";
import TokenList from "../TokenList";
import { Dialog } from "@headlessui/react";
import { KeyboardEventHandler } from "react";
import FoundationsGrid from "../FoundationsGrid";
import { foundationsNavItems } from "../../data/navItems";

const CATEGORY_NAMES: { [key in SearchResultCategory]: string } = {
  components: "Components",
  foundations: "Foundations",
  tokens: "Tokens",
  icons: "Icons",
};

const foundationsIcons: { [title: string]: JSX.Element } = {};
Object.entries(foundationsNavItems).forEach(([, value]) => {
  value.children?.forEach((child) => {
    foundationsIcons[child.title] = child.icon;
  });
});

const SearchContext = createContext({ id: "", currentItemId: "" });

export function useGlobalSearchResult() {
  const searchContext = useContext(SearchContext);
  if (!searchContext.id) return null;
  const { id, currentItemId } = searchContext;

  return {
    id,
    "data-is-global-search-result": true,
    "data-is-current-result": currentItemId === id,
    tabIndex: -1,
  };
}

function scrollToTop() {
  const overflowEl = document.querySelector(`.${styles.ResultsInner}`);
  overflowEl?.scrollTo({ top: 0, behavior: "smooth" });
}

function scrollIntoView() {
  const overflowEl = document.querySelector(`.${styles.ResultsInner}`);
  const highlightedEl = document.querySelector(
    '#search-results [data-is-current-result="true"]'
  );

  if (overflowEl && highlightedEl) {
    const overflowElBounds = overflowEl.getBoundingClientRect();
    const highlightedElBounds = highlightedEl.getBoundingClientRect();

    const isCloseToTop = highlightedElBounds.top - overflowElBounds.top < 100;
    const isCloseToBottom =
      highlightedElBounds.top + highlightedElBounds.height >
      overflowElBounds.top + overflowElBounds.height - 100;

    if (isCloseToTop || isCloseToBottom) {
      highlightedEl.scrollIntoView({
        behavior: "smooth",
        block: "center",
      });
    }
  }
}

function GlobalSearch() {
  const [searchResults, setSearchResults] = useState<GroupedSearchResults>([]);
  const [isOpen, setIsOpen] = useState(false);
  const [searchTerm, setSearchTerm] = useState("");
  const [currentResultIndex, setCurrentResultIndex] = useState(0);
  const router = useRouter();

  let resultsInRenderedOrder: SearchResults = [];

  searchResults.forEach((group) => {
    resultsInRenderedOrder = [...resultsInRenderedOrder, ...group.results];
  });

  const searchResultsCount = resultsInRenderedOrder.length;

  useEffect(() => {
    const listener = (event: KeyboardEvent) => {
      let isSlashKey = event.key === "/";
      if (isSlashKey) {
        event.preventDefault();
        setIsOpen(true);
      }
    };

    document.addEventListener("keydown", listener);

    return () => document.removeEventListener("keydown", listener);
  }, []);

  useEffect(() => {
<<<<<<< HEAD
    fetch(`/api/v0/search?q=${encodeURIComponent(searchTerm)}`)
      .then((data) => data.json())
      .then((json) => {
        const results = json as GroupedSearchResults;
        setSearchResults(results);
      });

    setCurrentResultIndex(0);
=======
    setCurrentResultIndex(0);
    setSearchResults(search(searchTerm.trim()));
>>>>>>> 4c9a0b7f
    scrollToTop();
  }, [searchTerm]);

  useEffect(() => scrollIntoView(), [currentResultIndex]);

  useEffect(() => {
    const handler = () => setIsOpen(false);

    router.events.on("beforeHistoryChange", handler);
    router.events.on("hashChangeComplete", handler);

    return () => {
      router.events.off("beforeHistoryChange", handler);
      router.events.off("hashChangeComplete", handler);
    };
  }, [setIsOpen, router.events]);

  useEffect(() => {
    if (!isOpen) {
      setSearchTerm("");
    }
  }, [isOpen]);

  const handleKeyboardNavigation: KeyboardEventHandler<HTMLDivElement> = (
    evt
  ) => {
    switch (evt.code) {
      case "ArrowDown":
        if (currentResultIndex < searchResultsCount - 1) {
          setCurrentResultIndex(currentResultIndex + 1);
          evt.preventDefault();
        }
        break;

      case "ArrowUp":
        if (currentResultIndex > 0) {
          setCurrentResultIndex(currentResultIndex - 1);
          evt.preventDefault();
        }
        break;

      case "Enter":
<<<<<<< HEAD
        setIsOpen(false);
        const url = resultsInRenderedOrder[currentResultIndex].url;
        router.push(url);
=======
        if (resultsInRenderedOrder.length > 0) {
          setIsOpen(false);
          const url = resultsInRenderedOrder[currentResultIndex].url;
          router.push(url);
        }
>>>>>>> 4c9a0b7f
        break;
    }
  };

  const currentItemId = resultsInRenderedOrder[currentResultIndex]?.id || "";

  return (
    <>
      <button
        className={styles.ToggleButton}
        onClick={() => setIsOpen(true)}
        aria-label="Search"
      >
        <SearchIcon />
        Search <span className={styles.KeyboardShortcutHint}>/</span>
      </button>

      <Dialog open={isOpen} onClose={() => setIsOpen(false)}>
        <div className={styles.PreventBackgroundInteractions}></div>
<<<<<<< HEAD
        <div className="dark-mode">
=======
        <div className="dark-mode styles-for-site-but-not-polaris-examples">
>>>>>>> 4c9a0b7f
          <Dialog.Panel className={styles.Results}>
            {isOpen && (
              <div className={styles.Header}>
                <div className={styles.SearchIcon}>
                  <SearchIcon />
                </div>
                <input
                  type="search"
                  value={searchTerm}
                  onChange={(evt) => setSearchTerm(evt.target.value)}
                  role="combobox"
                  aria-controls="search-results"
                  aria-expanded={searchResultsCount > 0}
                  aria-activedescendant={currentItemId}
                  onKeyDown={handleKeyboardNavigation}
                  autoComplete="off"
                  autoCorrect="off"
                  autoCapitalize="off"
                  spellCheck={false}
                  placeholder="Search"
                />
                <button
                  className={styles.MobileCloseButton}
                  onClick={() => setIsOpen(false)}
                >
                  Close
                </button>
              </div>
            )}
            <div
              className={styles.ResultsInner}
              id="search-results"
              role="listbox"
              aria-label="Search results"
            >
              {searchResults && (
                <SearchResults
                  searchResults={searchResults}
                  currentItemId={currentItemId}
                />
              )}
            </div>
          </Dialog.Panel>
        </div>
      </Dialog>
    </>
  );
}

function SearchResults({
  searchResults,
  currentItemId,
}: {
  searchResults: GroupedSearchResults;
  currentItemId: string;
}) {
<<<<<<< HEAD
  const router = useRouter();
=======
>>>>>>> 4c9a0b7f
  return (
    <>
      {searchResults.map(({ category, results }) => {
        if (results.length === 0) return null;
        switch (category) {
          case "foundations":
            return (
              <ResultsGroup category={category}>
                <FoundationsGrid>
                  {results.map(({ id, url, meta }) => {
                    if (!meta.foundations) return null;
                    const { title, excerpt, category } = meta.foundations;
                    const icon = foundationsIcons[title];
                    return (
                      <SearchContext.Provider
                        key={title}
                        value={{ currentItemId, id }}
                      >
                        <FoundationsGrid.Item
                          title={title}
                          excerpt={excerpt}
                          category={category}
                          url={url}
                          icon={icon}
                        />
                      </SearchContext.Provider>
                    );
                  })}
                </FoundationsGrid>
              </ResultsGroup>
            );

          case "components": {
            return (
              <ResultsGroup category={category}>
                <ComponentGrid>
                  {results.map(({ id, url, meta }) => {
                    if (!meta.components) return null;
                    const { name, description, status } = meta.components;
                    return (
                      <SearchContext.Provider
                        key={id}
                        value={{ currentItemId, id }}
                      >
                        <ComponentGrid.Item
                          url={url}
                          description={description}
                          name={name}
                          status={status}
                        />
                      </SearchContext.Provider>
                    );
                  })}
                </ComponentGrid>
              </ResultsGroup>
            );
          }

          case "tokens": {
            return (
              <ResultsGroup category={category}>
                <TokenList
                  showTableHeading={false}
                  columns={{
                    preview: true,
                    name: true,
                    figmaUsage: false,
                    value: false,
                    description: true,
                  }}
                >
                  {results.map(({ id, meta }) => {
                    if (!meta.tokens) return null;
                    const { token, category } = meta.tokens;
                    return (
                      <SearchContext.Provider
                        key={id}
                        value={{ currentItemId, id }}
                      >
                        <TokenList.Item category={category} token={token} />
                      </SearchContext.Provider>
                    );
                  })}
                </TokenList>
              </ResultsGroup>
            );
          }

          case "icons": {
            return (
              <ResultsGroup category={category}>
                <IconGrid>
<<<<<<< HEAD
                  {results.map(({ id, url, meta }) => {
=======
                  {results.map(({ id, meta }) => {
>>>>>>> 4c9a0b7f
                    if (!meta.icons) return null;
                    const { icon } = meta.icons;
                    return (
                      <SearchContext.Provider
                        key={id}
                        value={{ currentItemId, id }}
                      >
<<<<<<< HEAD
                        <IconGrid.Item
                          icon={icon}
                          onClick={() => router.push(url)}
                        />
=======
                        <IconGrid.Item icon={icon} />
>>>>>>> 4c9a0b7f
                      </SearchContext.Provider>
                    );
                  })}
                </IconGrid>
              </ResultsGroup>
            );
          }

          default:
            return [];
        }
      })}
    </>
  );
}

function SearchIcon() {
  return (
    <svg viewBox="0 0 20 20" xmlns="http://www.w3.org/2000/svg">
      <path
        d="M2 8c0-3.309 2.691-6 6-6s6 2.691 6 6-2.691 6-6 6-6-2.691-6-6zm17.707 10.293l-5.395-5.396A7.946 7.946 0 0016 8c0-4.411-3.589-8-8-8S0 3.589 0 8s3.589 8 8 8a7.954 7.954 0 004.897-1.688l5.396 5.395A.998.998 0 0020 19a1 1 0 00-.293-.707z"
        fill="currentColor"
      />
    </svg>
  );
}

function ResultsGroup({
  category,
  children,
}: {
  category: SearchResultCategory;
  children: React.ReactNode;
}) {
  return (
    <div className={styles.ResultsGroup}>
      <h3 className={styles.ResultsGroupName}>{CATEGORY_NAMES[category]}</h3>
      {children}
    </div>
  );
}

export default GlobalSearch;<|MERGE_RESOLUTION|>--- conflicted
+++ resolved
@@ -1,8 +1,4 @@
 import { useState, useEffect, createContext, useContext } from "react";
-<<<<<<< HEAD
-=======
-import { search } from "../../utils/search";
->>>>>>> 4c9a0b7f
 import {
   GroupedSearchResults,
   SearchResultCategory,
@@ -106,7 +102,6 @@
   }, []);
 
   useEffect(() => {
-<<<<<<< HEAD
     fetch(`/api/v0/search?q=${encodeURIComponent(searchTerm)}`)
       .then((data) => data.json())
       .then((json) => {
@@ -115,10 +110,6 @@
       });
 
     setCurrentResultIndex(0);
-=======
-    setCurrentResultIndex(0);
-    setSearchResults(search(searchTerm.trim()));
->>>>>>> 4c9a0b7f
     scrollToTop();
   }, [searchTerm]);
 
@@ -161,17 +152,11 @@
         break;
 
       case "Enter":
-<<<<<<< HEAD
-        setIsOpen(false);
-        const url = resultsInRenderedOrder[currentResultIndex].url;
-        router.push(url);
-=======
         if (resultsInRenderedOrder.length > 0) {
           setIsOpen(false);
           const url = resultsInRenderedOrder[currentResultIndex].url;
           router.push(url);
         }
->>>>>>> 4c9a0b7f
         break;
     }
   };
@@ -191,11 +176,7 @@
 
       <Dialog open={isOpen} onClose={() => setIsOpen(false)}>
         <div className={styles.PreventBackgroundInteractions}></div>
-<<<<<<< HEAD
-        <div className="dark-mode">
-=======
         <div className="dark-mode styles-for-site-but-not-polaris-examples">
->>>>>>> 4c9a0b7f
           <Dialog.Panel className={styles.Results}>
             {isOpen && (
               <div className={styles.Header}>
@@ -252,10 +233,7 @@
   searchResults: GroupedSearchResults;
   currentItemId: string;
 }) {
-<<<<<<< HEAD
   const router = useRouter();
-=======
->>>>>>> 4c9a0b7f
   return (
     <>
       {searchResults.map(({ category, results }) => {
@@ -348,11 +326,7 @@
             return (
               <ResultsGroup category={category}>
                 <IconGrid>
-<<<<<<< HEAD
-                  {results.map(({ id, url, meta }) => {
-=======
                   {results.map(({ id, meta }) => {
->>>>>>> 4c9a0b7f
                     if (!meta.icons) return null;
                     const { icon } = meta.icons;
                     return (
@@ -360,14 +334,7 @@
                         key={id}
                         value={{ currentItemId, id }}
                       >
-<<<<<<< HEAD
-                        <IconGrid.Item
-                          icon={icon}
-                          onClick={() => router.push(url)}
-                        />
-=======
                         <IconGrid.Item icon={icon} />
->>>>>>> 4c9a0b7f
                       </SearchContext.Provider>
                     );
                   })}
