--- conflicted
+++ resolved
@@ -39,11 +39,7 @@
 ```html
 <link
   rel="stylesheet"
-<<<<<<< HEAD
   href="https://unpkg.com/@shopify/polaris@6.0.0-alpha.4/dist/styles.css"
-=======
-  href="https://unpkg.com/@shopify/polaris@5.15.1/dist/styles.css"
->>>>>>> 1fdd552f
 />
 ```
 
@@ -78,14 +74,9 @@
 1.  Include the CSS in your HTML. We suggest copying the styles file into your own project, but you may also use it directly:
 
 ```html
-<link
-  rel="stylesheet"
-<<<<<<< HEAD
-  href="https://unpkg.com/@shopify/polaris@6.0.0-alpha.4/dist/styles.css"
-=======
-  href="https://unpkg.com/@shopify/polaris@5.15.1/dist/styles.css"
->>>>>>> 1fdd552f
-/>
+<link rel="stylesheet" <<<<<<< HEAD
+href="https://unpkg.com/@shopify/polaris@6.0.0-alpha.4/dist/styles.css" =======
+href="https://unpkg.com/@shopify/polaris@5.15.1/dist/styles.css" >>>>>>> main />
 ```
 
 2.  Include the markup and associated classes in your HTML document:
