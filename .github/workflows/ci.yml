name: CI

on: push

jobs:
  test:
    name: 'Test'
    runs-on: ubuntu-latest
    steps:
      - uses: actions/checkout@v2

      - uses: actions/setup-node@v2
        with:
<<<<<<< HEAD
          node-version: '12.22.0'

      - name: Get yarn cache directory path
        id: yarn-cache-dir-path
        run: echo "::set-output name=dir::$(yarn cache dir)"

      - uses: actions/cache@v2
        id: yarn-cache # use this to check for `cache-hit` (`steps.yarn-cache.outputs.cache-hit != 'true'`)
        with:
          path: ${{ steps.yarn-cache-dir-path.outputs.dir }}
          key: ${{ runner.os }}-yarn-${{ hashFiles('**/yarn.lock') }}
          restore-keys: |
            ${{ runner.os }}-yarn-
=======
          node-version: '10.24.0'
          cache: 'yarn'
>>>>>>> 6e720649

      - run: yarn --frozen-lockfile
      - run: yarn run type-check && yarn run build
      - run: yarn run lint
      - run: yarn run check:custom-properties
      - run: yarn run test

  accessibility_test:
    name: 'Accessibility test'
    runs-on: ubuntu-latest
    steps:
      - uses: actions/checkout@v2

      - uses: actions/setup-node@v2
        with:
<<<<<<< HEAD
          node-version: '12.22.0'

      - name: Get yarn cache directory path
        id: yarn-cache-dir-path
        run: echo "::set-output name=dir::$(yarn cache dir)"

      - uses: actions/cache@v2
        id: yarn-cache # use this to check for `cache-hit` (`steps.yarn-cache.outputs.cache-hit != 'true'`)
        with:
          path: ${{ steps.yarn-cache-dir-path.outputs.dir }}
          key: ${{ runner.os }}-yarn-${{ hashFiles('**/yarn.lock') }}
          restore-keys: |
            ${{ runner.os }}-yarn-
=======
          node-version: '10.24.0'
          cache: 'yarn'
>>>>>>> 6e720649

      - run: yarn --frozen-lockfile
      - run: yarn run storybook:build --quiet
      - run: node ./scripts/accessibility-check.js
        env:
          STORYBOOK_DISABLE_DOCS: 1<|MERGE_RESOLUTION|>--- conflicted
+++ resolved
@@ -11,24 +11,8 @@
 
       - uses: actions/setup-node@v2
         with:
-<<<<<<< HEAD
           node-version: '12.22.0'
-
-      - name: Get yarn cache directory path
-        id: yarn-cache-dir-path
-        run: echo "::set-output name=dir::$(yarn cache dir)"
-
-      - uses: actions/cache@v2
-        id: yarn-cache # use this to check for `cache-hit` (`steps.yarn-cache.outputs.cache-hit != 'true'`)
-        with:
-          path: ${{ steps.yarn-cache-dir-path.outputs.dir }}
-          key: ${{ runner.os }}-yarn-${{ hashFiles('**/yarn.lock') }}
-          restore-keys: |
-            ${{ runner.os }}-yarn-
-=======
-          node-version: '10.24.0'
           cache: 'yarn'
->>>>>>> 6e720649
 
       - run: yarn --frozen-lockfile
       - run: yarn run type-check && yarn run build
@@ -44,24 +28,8 @@
 
       - uses: actions/setup-node@v2
         with:
-<<<<<<< HEAD
           node-version: '12.22.0'
-
-      - name: Get yarn cache directory path
-        id: yarn-cache-dir-path
-        run: echo "::set-output name=dir::$(yarn cache dir)"
-
-      - uses: actions/cache@v2
-        id: yarn-cache # use this to check for `cache-hit` (`steps.yarn-cache.outputs.cache-hit != 'true'`)
-        with:
-          path: ${{ steps.yarn-cache-dir-path.outputs.dir }}
-          key: ${{ runner.os }}-yarn-${{ hashFiles('**/yarn.lock') }}
-          restore-keys: |
-            ${{ runner.os }}-yarn-
-=======
-          node-version: '10.24.0'
           cache: 'yarn'
->>>>>>> 6e720649
 
       - run: yarn --frozen-lockfile
       - run: yarn run storybook:build --quiet
