--- conflicted
+++ resolved
@@ -76,22 +76,6 @@
       }
     });
 
-<<<<<<< HEAD
-  it('features the version of Polaris in those specific files', () => {
-    const globFiles = [
-      'polaris.css',
-      'polaris.es.js',
-      'polaris.js',
-      'polaris.min.css',
-      'styles/components.scss',
-    ].join(',');
-    const files = glob.sync(`./build/{${globFiles}}`);
-    const total = files.reduce((acc, file) => {
-      const contents = fs.readFileSync(file, 'utf-8');
-      return acc + Number(contents.includes(packageJSON.version));
-    }, 0);
-    expect(total).toBe(5);
-=======
     expect(fileBuckets.includesTemplateString).toHaveLength(0);
 
     expect(fileBuckets.includesVersion).toStrictEqual([
@@ -99,11 +83,10 @@
       './build/polaris.es.js',
       './build/polaris.js',
       './build/polaris.min.css',
-      './build/styles/global.scss',
+      './build/styles/components.scss',
+      './esnext/components/AppProvider/AppProvider.scss',
       './esnext/configure.js',
-      './esnext/styles/global.scss',
     ]);
->>>>>>> 2db2b101
   });
 
   describe('esnext', () => {
@@ -178,11 +161,7 @@
         return fs.readFileSync(file, 'utf-8').includes(':global');
       });
 
-      // esnext/styles/global.scss is expected to have a :global definition for now
-      // When that is moved into AppProvider.scss in v5 this will become an empty array
-      expect(filesWithGlobalDefinitions).toStrictEqual([
-        './esnext/styles/global.scss',
-      ]);
+      expect(filesWithGlobalDefinitions).toStrictEqual([]);
     });
   });
 });