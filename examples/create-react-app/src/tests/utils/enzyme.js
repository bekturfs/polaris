<<<<<<< HEAD
import {merge} from 'lodash/merge';
import {shallow, mount} from 'enzyme';
=======
import merge from 'lodash/merge';
import {mount} from 'enzyme';
>>>>>>> a45d784b
import {createPolarisContext, polarisContextTypes} from '@shopify/polaris';

function mergeAppProviderOptions(options) {
  const context = createPolarisContext();

  return merge(
    {},
    {
      context,
      childContextTypes: polarisContextTypes,
    },
    options,
  );
}

export function mountWithAppProvider(node, options) {
  return mount(node, mergeAppProviderOptions(options));
}<|MERGE_RESOLUTION|>--- conflicted
+++ resolved
@@ -1,10 +1,5 @@
-<<<<<<< HEAD
-import {merge} from 'lodash/merge';
-import {shallow, mount} from 'enzyme';
-=======
 import merge from 'lodash/merge';
 import {mount} from 'enzyme';
->>>>>>> a45d784b
 import {createPolarisContext, polarisContextTypes} from '@shopify/polaris';
 
 function mergeAppProviderOptions(options) {
