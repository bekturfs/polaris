--- conflicted
+++ resolved
@@ -163,19 +163,6 @@
         "moreActionsActivatorLabel": "More actions",
         "warningMessage": "To provide a better user experience. There should only be a maximum of {maxPromotedActions} promoted actions."
       },
-<<<<<<< HEAD
-
-=======
-      "FilterCreator": {
-        "filterButtonLabel": "Filter",
-        "selectFilterKeyPlaceholder": "Select a filter\u2026",
-        "addFilterButtonLabel": "Add filter",
-        "showAllWhere": "Show all {resourceNamePlural} where:"
-      },
-      "FilterControl": {
-        "textFieldLabel": "Search {resourceNamePlural}"
-      },
->>>>>>> d9b19cc6
       "FilterValueSelector": {
         "selectFilterValuePlaceholder": "Select a filter\u2026"
       },
