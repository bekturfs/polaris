--- conflicted
+++ resolved
@@ -4,7 +4,9 @@
 
 The format is based on [these versioning and changelog guidelines][changelog-guidelines].
 
-<!-- ## Unreleased -->
+## Unreleased
+
+* Added toast component and toast manager ([#1342](https://github.com/Shopify/polaris-react/pull/1342))
 
 ## 2.2.0 - 2018-06-12
 
@@ -14,11 +16,8 @@
 
 Use range slider to select a number value between a min and max range.
 
-* Added toast component and toast manager ([#1342](https://github.com/Shopify/polaris-react/pull/1342))
-
-### Enhancements
-
-<<<<<<< HEAD
+### Enhancements
+
 - Added a fixed prop to popover allowing for a fixed position ([#1524](https://github.com/Shopify/polaris-react/pull/1524))
 - Added badge prop to the item descriptor type and action group ([#1295](https://github.com/Shopify/polaris-react/pull/1295))
 - Added `text-breakword` mixin for easier word breaking when dealing with long unspaced strings ([#1543](https://github.com/Shopify/polaris-react/pull/1543))
@@ -27,10 +26,7 @@
 
 - Fixed unexpected form submission when switching tabs in a tabs component wrapped in a form ([#1542](https://github.com/Shopify/polaris-react/pull/1542))
 - Added missing `'Shopify.API.setWindowLocation'` message handler to the EASDK ([#1539](https://github.com/Shopify/polaris-react/pull/1539))
-=======
-* Added `indicator` prop to button ([#1295](https://github.com/Shopify/polaris-react/pull/1295))
 * Added badge prop to the item descriptor type and action group ([#1295](https://github.com/Shopify/polaris-react/pull/1295))
->>>>>>> 8bc90a36
 
 ## 2.1.2 - 2018-06-06
 
