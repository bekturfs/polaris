--- conflicted
+++ resolved
@@ -8,8 +8,6 @@
 
 ---
 
-<<<<<<< HEAD
-=======
 ## 4.22.0 - 2020-05-11
 
 ### Enhancements
@@ -39,7 +37,6 @@
 
 - Added `additionalNavigation` prop to `Page` ([#2942](https://github.com/Shopify/polaris-react/pull/2942))
 
->>>>>>> bf42c057
 ## 4.20.1 - 2020-04-23
 
 ### Bug fixes
