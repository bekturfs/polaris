# Changelog

All notable changes to this project will be documented in this file.

The format is based on [these versioning and changelog guidelines][changelog-guidelines].

<!-- ## Unreleased -->

<<<<<<< HEAD
* Added external link to secondary action for banner. Thank you to ([Andrew Cargill](https://github.com/cargix1)) for the issue ([#236](https://github.com/Shopify/polaris/issues/236))
=======
## 1.14.2 - 2018-05-02

_This will be the last v1.x release outside of critical security fixes._

### Bug fixes

* Add margin-left spacing to disclosure icon within Button component ([#1354](https://github.com/Shopify/polaris-react/pull/1354))
* Remove margins on segmented ButtonGroup ([#1352](https://github.com/Shopify/polaris-react/pull/1352))
* Fixed text alignment of link so that it inherits from its parent node ([#1343](https://github.com/Shopify/polaris-react/pull/1343#discussion_r185069280))
>>>>>>> 7b54e427

## 1.14.1 - 2018-04-10

### Bug fixes

* Fixing an error with the release process

## 1.14.0 - 2018-04-10

### Enhancements

* Changed `term` in `DescriptionList` component to accept `React.ReactNode` to allow for more than just `string` type

## 1.13.1 - 2018-03-29

* Added missing `publishConfig.access` setting in `package.json`, in accordance with the new Shipit requirements for public npm packages

## 1.13.0 - 2018-03-29

### Enhancements

* Added an `id` prop to Collapsible to be referenced by the `aria-controls` attribute of the component triggering the collapse ([#943](https://github.com/Shopify/polaris-react/pull/943))

### Bug fixes

* Fixed external prop not working within ActionList component ([#1177](https://github.com/Shopify/polaris-react/pull/1177))
* Fixed a syntax error in one of the Card component examples ([#1175](https://github.com/Shopify/polaris-react/pull/1175)) (thanks [meecrobe](https://github.com/meecrobe) for the [original issue](https://github.com/Shopify/polaris/issues/281))

## 1.12.4 - 2018-03-19

* Enhanced Avatar to work better when provided non-square images ([#1124](https://github.com/Shopify/polaris-react/pull/1124))
* Move documentation file so it's picked up by the styleguide ([#1162](https://github.com/Shopify/polaris-react/pull/1162))

## 1.12.3 - 2018-03-16

### Bug fixes

* Fixed disclosure centering on the tab component ([#1131](https://github.com/Shopify/polaris-react/pull/1131))
* Fixed an issue where a style void would appear between breakpoints at high text zoom levels ([#1071](https://github.com/Shopify/polaris-react/pull/1071))

### Documentation

* Removed purpose section from component READMEs ([#1134](https://github.com/Shopify/polaris-react/pull/1134))
* Added Embedded page under the Embedded section ([#956](https://github.com/Shopify/polaris-react/pull/956))
* Added “Using embedded components” section ([#959](https://github.com/Shopify/polaris-react/pull/959))
* Added screenshots to the embedded components ([#1008](https://github.com/Shopify/polaris-react/pull/1008))
* Clarified usage of card header and footer actions ([#1143](https://github.com/Shopify/polaris-react/pull/1143))

## 1.12.2 - 2018-03-08

### Documentation

* Moving property descriptions out of READMEs and into source files. ([#1125](https://github.com/Shopify/polaris-react/pull/1125))

## 1.12.1 - 2018-03-06

### Bug fixes

* Fixed server-side environments ([#1120](https://github.com/Shopify/polaris-react/pull/1120))

### Documentation

* Updated component examples that use state to use an es6 class. ([#1118](https://github.com/Shopify/polaris-react/pull/1118))

## 1.12.0 - 2018-02-28

### Bug fixes

* Fixed TextField overflow issues when inside Scrollable ([#967](https://github.com/Shopify/polaris-react/pull/967))
* Fixed Select focus state bug occuring in Firefox ([#910](https://github.com/Shopify/polaris-react/pull/910))
* Fixed vertical alignment of text within full width variant of the button component ([#1083](https://github.com/Shopify/polaris-react/pull/1017))

### Enhancements

* Changed Checkbox label to allow string or React.ReactNode ([#894](https://github.com/Shopify/polaris-react/pull/894))
* Update `TextField` type with currency ([#908](https://github.com/Shopify/polaris-react/pull/908))
* Added `ariaControls`, `ariaExpanded` prop to Button ([#978](https://github.com/Shopify/polaris-react/pull/978/))
* Updated the base red color to improve contrast ([#1076](https://github.com/Shopify/polaris-react/pull/1076))
* Added a notification icon to the bundled icons available to use in the icon component's source prop ([#1017](https://github.com/Shopify/polaris-react/pull/1017))
* Exposed Status from the Banner component ([#998](https://github.com/Shopify/polaris-react/pull/998))
* Added `titleHidden` prop to Page ([#1033](https://github.com/Shopify/polaris-react/pull/1033))

### Documentation

* Clarified intended usage for EmptyState ([#1068](https://github.com/Shopify/polaris-react/pull/1068))

### Chores

* Added version number to source ([#856](https://github.com/Shopify/polaris-react/pull/856))

## 1.11.0 - 2018-02-13

* Changed Action to Disableable Action in Card ([#838](https://github.com/Shopify/polaris-react/pull/838))

### Enhancements

* Added `renderChildren` prop to choice list component ([#993](https://github.com/Shopify/polaris-react/pull/993))

### Bug fixes

* Fixed an issue with footer help links not expanding to full-width on mobile devices ([#759](https://github.com/Shopify/polaris-react/issues/759))
* Added breadcrumbs to SkeletonPage ([#985](https://github.com/Shopify/polaris-react/pull/985))
* Added max-width and auto margin to EmptyState ([#969](https://github.com/Shopify/polaris-react/pull/969))
* Fixed outline button disabled state styles ([#972](https://github.com/Shopify/polaris-react/pull/972))
* Fixed Tag so the onRemove function is not imporperly called (thanks [chaddjohnson](https://github.com/chaddjohnson) for the [original issue](https://github.com/Shopify/polaris/issues/235) ) ([#970](https://github.com/Shopify/polaris-react/pull/970))
* Fixed border on inputs disabled state ([#1007](https://github.com/Shopify/polaris-react/pull/1007))
* Fixed an issue in TextInput, when you increment or decrement with a float value, and the digits after the decimal point where wrong ([#833](https://github.com/Shopify/polaris-react/pull/898)) (thanks to [@cgidzinski](https://github.com/cgidzinski) for the [original issue](https://github.com/Shopify/polaris-react/issues/761))
* Added top alignment to FormLayout.Group [#876](https://github.com/Shopify/polaris-react/pull/876)

### Documentation

* Fixed capitalization of prop names in Pagination component’s documentation (thanks [donnguyen](https://github.com/donnguyen) for the [original issue](https://github.com/Shopify/polaris/issues/141)) ([#975](https://github.com/Shopify/polaris-react/pull/975))
* Exposed Option from the Select component ([#976](https://github.com/Shopify/polaris-react/pull/976))

## 1.10.2 - 2018-01-22

### Bug fixes

* Fixed the public repository’s build (which was missing the new CircleCI configuration files) ([#951](https://github.com/Shopify/polaris-react/pull/951))

## 1.10.1 - 2018-01-19

### Bug fixes

* Fixed CSS only checkbox (thanks [daddy88](https://github.com/daddy88) for the [original issue](https://github.com/Shopify/polaris/issues/252)) ([#932](https://github.com/Shopify/polaris-react/pull/932))

## 1.10.0 - 2018-01-17

* Restored the correct `latest` version to the CDN
* Fixed rgbToHsb function when red is the largest number and added tests (thanks [emcmanus](https://github.com/emcmanus) for the [original issue](https://github.com/Shopify/polaris/issues/251)) ([#877](https://github.com/Shopify/polaris-react/pull/877))
* Fixed an issue where a hard-coded path would cause the build to fail on Windows ([#833](https://github.com/Shopify/polaris-react/pull/833)) (thanks to [@Invader444](https://github.com/Invader444) for the [original issue](https://github.com/Shopify/polaris/issues/245) and [pull request](https://github.com/Shopify/polaris/pull/246))
* Added `onClick` to `UnstyledLink` ([#832](https://github.com/Shopify/polaris-react/pull/832))
* Added tests to `Link` ([#832](https://github.com/Shopify/polaris-react/pull/897))

* Added tests for ColorPicker color utilities ([#905](https://github.com/Shopify/polaris-react/pull/905))

## 1.9.1 - 2017-12-21

### Documentation

* Ammending changelog

## 1.9.0 - 2017-12-21

### Enhancements

* Added `onActionAnyItem` prop to action list and used to close page `actionGroups` on click or keypress of any item ([#792](https://github.com/Shopify/polaris-react/pull/792))
* Added `content` prop to tabs and deprecated use of `title` ([#808](https://github.com/Shopify/polaris-react/pull/808))
* Added text container component ([#757](https://github.com/Shopify/polaris-react/pull/757/))
* Added `idForItem` prop to resource list ([#799](https://github.com/Shopify/polaris-react/pull/799/))
* Added `fullWidth` prop to layout section ([#743](https://github.com/Shopify/polaris-react/pull/743/))
* Added `indeterminate` as option for checkbox `checked` prop value ([#748](https://github.com/Shopify/polaris-react/pull/748))
* Added `singleColumn` prop to page ([#763](https://github.com/Shopify/polaris-react/pull/763))
* Added `focused` prop to text field [813](https://github.com/Shopify/polaris-react/pull/813)

### Bug fixes

* Fixed positioned overlay not responding to scrollable container events
* Fixed first focusable item focus in popovers ([#764](https://github.com/Shopify/polaris-react/pull/764))
* Fixed typos in the select component documentation (thanks [mattchidley](https://github.com/mattchidley) for the [original issue](https://github.com/Shopify/polaris/issues/224)) ([#773](https://github.com/Shopify/polaris-react/pull/773))

## 1.8.3 - 2017-10-26

### Bug fixes

* Moved react-transition-group from a dev dependency to a dependency

## 1.8.2 - 2017-10-24

### Bug fixes

* Fixed stack not returning children

## 1.8.1 - 2017-10-24

### Bug fixes

* Added missing yarn config file which was causing the build to fail

## 1.8.0 - 2017-10-23

### Documentation

* Updated README to consistently use contractions (thanks [stefanmiodrag](https://github.com/stefanmiodrag) for the [original pull request](https://github.com/Shopify/polaris/pull/191)) ([#682](https://github.com/Shopify/polaris-react/pull/682))
* Improved example description for Layout component ([#683](https://github.com/Shopify/polaris-react/pull/683))
* Updated Spinner documentation ([#696](https://github.com/Shopify/polaris-react/pull/696))
* Improved component purpose documentation across components ([#717](https://github.com/Shopify/polaris-react/pull/717))
* Improved documentation for Text style component ([#720](https://github.com/Shopify/polaris-react/pull/720))

### Enhancements

* Added support for React 16 ([#699](https://github.com/Shopify/polaris-react/pull/699))
* Added an option to show or hide unpublished products from the resource picker ([#628](https://github.com/Shopify/polaris-react/pull/628))
* Changed Popover component to use `react-transition-group` instead of our deprecated custom version in `@shopify/react-utilities` ([#718](https://github.com/Shopify/polaris-react/pull/718))
* Added new Progress bar component ([#659](https://github.com/Shopify/polaris-react/pull/659))
* Changed today’s date to be tabbable and clearly indicated in DatePicker ([#651](https://github.com/Shopify/polaris-react/pull/651))
* Added support for disabled choices in Choice list component ([#726](https://github.com/Shopify/polaris-react/pull/726))
* Added support for disabled secondary Page actions ([#650](https://github.com/Shopify/polaris-react/pull/650))
* Changed TextField and Select to now focus on clicking only within the area from the input to the end of its label text ([#694](https://github.com/Shopify/polaris-react/pull/694))

### Bug fixes

* Fixed Layout component example description
* Fixed SkeletonPage header appearing in embedded apps (thanks [rkbhochalya](https://github.com/rkbhochalya) for the [original issue](https://github.com/Shopify/polaris/issues/202))) ([#714](https://github.com/Shopify/polaris-react/pull/714))
* Fixed border-radius on Action list component in Chrome ([#719](https://github.com/Shopify/polaris-react/pull/719))

## 1.7.0 - 2017-10-06

### Enhancements

* Added SkeletonPage, SkeletonBodyText and SkeletonDisplayText components ([#615](https://github.com/Shopify/polaris-react/pull/615))
* Added Spinner component ([#621](https://github.com/Shopify/polaris-react/pull/621))
* Added hint prop to Scrollable and use in Popover ([#619](https://github.com/Shopify/polaris-react/pull/619))
* Updated Button component to use new Spinner component ([#621](https://github.com/Shopify/polaris-react/pull/621))
* Added external link support for Page secondaryActions ([#664](https://github.com/Shopify/polaris-react/pull/664/))
* Enabled the primaryAction of PageActions to be loading ([#653](https://github.com/Shopify/polaris-react/pull/653/))
* Stack now supports non-wrapping layouts on small screens ([#638](https://github.com/shopify/polaris-react/pull/638))
* Updated text field min and max documentation ([#635](https://github.com/shopify/polaris-react/pull/635))
* Breadcrumbs now accept a callback through onAction (thanks [arypbatista](https://github.com/arypbatista) for the [original issue](https://github.com/Shopify/polaris/issues/188)) ([#663](https://github.com/Shopify/polaris-react/pull/663))

### Bug fixes

* Fixed issue with embedded app breadcrumb linking to Shopify settings page (thanks [cargix1](https://github.com/cargix1) for the [original issue](https://github.com/Shopify/polaris/issues/116))([#663](https://github.com/Shopify/polaris-react/pull/663))
* Fixed Avatar to display image and initials simultaneously ([#642](https://github.com/shopify/polaris-react/pull/642))
* Fixed various links to embedded components ([#643](https://github.com/shopify/polaris-react/pull/643))
* Fixed left and right ends of TextField not responding to clicks([#644](https://github.com/shopify/polaris-react/pull/644))
* RadioButton & Checkbox now focus on clicking only within the area from the input to the end of its label text ([#671](https://github.com/shopify/polaris-react/pull/671))
* Fixed plain and fullWidth Button alignment ([#645](https://github.com/shopify/polaris-react/pull/645))
* Add a minor delay to tooltip display ([#678](https://github.com/Shopify/polaris-react/pull/678))

## 1.6.0 - 2017-09-25

### Enhancements

* Documented disabled prop for Checkbox and RadioButton (thanks [LeoAref](https://github.com/LeoAref) for the [original issue](https://github.com/Shopify/polaris/issues/114)) ([#627](https://github.com/Shopify/polaris-react/pull/627/files))
* Documented progress prop for Badge (thanks [sp4cecat](https://github.com/sp4cecat) for the [original issue](https://github.com/Shopify/polaris/issues/172)) ([#625](https://github.com/Shopify/polaris-react/pull/625/files))
* Added loading prop to Button (thanks [bakura10](https://github.com/bakura10) for the [original issue](https://github.com/Shopify/polaris/issues/30)) ([#626](https://github.com/Shopify/polaris-react/pull/626/files))
* Documented complex Select option (thanks [sp4cecat](https://github.com/sp4cecat) for the [original issue](https://github.com/Shopify/polaris/issues/174)) ([#630](https://github.com/Shopify/polaris-react/pull/630/files))
* Documented TextStyle component ([#631](https://github.com/Shopify/polaris-react/pull/631))
* Improved avatar typography spacing ([#629](https://github.com/Shopify/polaris-react/pull/629))
* Added subtract icon ([#648](https://github.com/Shopify/polaris-react/pull/648))
* Improved acessibility for Pagination ([#639](https://github.com/Shopify/polaris-react/pull/639))

### Bug fixes

* Fixed failed dependency installation for unauthenticated GitHub users (thanks [mikeyhew](https://github.com/mikeyhew) for the [original issue](https://github.com/Shopify/polaris/issues/184)) ([#623](https://github.com/Shopify/polaris-react/pull/623/files))
* Fixed Page header spacing ([#634](https://github.com/Shopify/polaris-react/pull/634))
* Fixed TextField focus ring transition ([#636](https://github.com/Shopify/polaris-react/pull/636))
* Fixed Popover not resizing on content updates ([#506](https://github.com/Shopify/polaris-react/pull/506))

## 1.5.2 - 2017-09-18

### Bug fixes

* Fixes alignment of page action links ([#589](https://github.com/Shopify/polaris-react/pull/589))

## 1.5.1 - 2017-08-30

### Bug fixes

* Fixed disabled buttons when using local class names ([#593](https://github.com/Shopify/polaris-react/pull/593))
* Fixed Scrollable resize listener not autobinding ([#592](https://github.com/Shopify/polaris-react/pull/592))

## 1.5.0 - 2017-08-30

### Enhancements

* Updated scrollable component to remember scroll position on re-render ([#583](https://github.com/Shopify/polaris-react/pull/583))
* Added checkmark icon to the `Icon` component ([#584](https://github.com/Shopify/polaris-react/pull/584))
* Added an example for a disabled `TextField`

### Bug fixes

* Fixed typo in `Icon` code example ([#581](https://github.com/Shopify/polaris-react/pull/581))

## 1.4.1 - 2017-08-24

Various documentation fixes.

## 1.4.0 - 2017-08-22

### Enhancements

* Updated import, export, and view icons ([#543](https://github.com/Shopify/polaris-react/pull/543))
* Improved documentation of various components
* Improved how ActionList handles images and groups ([#550](https://github.com/Shopify/polaris-react/pull/550))
* Exposed PopoverCloseSource from Popover component ([#562](https://github.com/Shopify/polaris-react/pull/562))

### Bug fixes

* Fixed PageActions spacing in IE11 ([#544](https://github.com/Shopify/polaris-react/pull/544))
* Fixed ID inconsistency on TextFields ([#553](https://github.com/Shopify/polaris-react/pull/553))
* Fixed spacing on Page component with no header (thanks [bakura10](https://github.com/bakura10) for the [original issue](https://github.com/Shopify/polaris/issues/160)) ([#563](https://github.com/Shopify/polaris-react/pull/563/files))
* Fixed disabled state on primary and destructive buttons ([#549](https://github.com/Shopify/polaris-react/pull/549/files))

### Chores

* Upgraded javascript-utilities to the latest version ([#542](https://github.com/Shopify/polaris-react/pull/542))

## 1.3.1 - 2017-08-10

### Bug fixes

* Fixed classnames in built \*.scss files ([#537](https://github.com/Shopify/polaris-react/pull/537))
* Fixed broken link in description list README ([#534](https://github.com/Shopify/polaris-react/pull/534))

## 1.3.0 - 2017-08-09

### Enhancements

* Added an `esnext` build (allows production builds to perform class/method tree shaking) ([#491](https://github.com/Shopify/polaris-react/pull/491))
* Changed KeyboardKey component to use `kbd` tag ([#500](https://github.com/Shopify/polaris-react/pull/500))
* Added publishing `docs` folder to npm package ([#504](https://github.com/Shopify/polaris-react/pull/504))
* Added `fullWidth` option to Popover component ([#505](https://github.com/Shopify/polaris-react/pull/505))

### Bug fixes

* Updated Static HTML page examples to correct markup (thanks [bartcoppens](https://github.com/bartcoppens) for the [original issue](https://github.com/Shopify/polaris/issues/159)) ([#502](https://github.com/Shopify/polaris-react/pull/502))
* Hide increment and decrement buttons on number input when disabled (thanks [kguller](https://github.com/kguller) for the [original issue](https://github.com/Shopify/polaris/issues/163)) ([#524](https://github.com/Shopify/polaris-react/pull/524))
* Fixed link to product content documentation ([#528](https://github.com/Shopify/polaris-react/pull/528))
* Fixed documented type for error prop on Checkbox component ([#523](https://github.com/Shopify/polaris-react/pull/523))
* Fixed Popover reopening when clicking around during transition ([#531](https://github.com/Shopify/polaris-react/pull/531))
* Fixed Popover resizing on content updates ([#506](https://github.com/Shopify/polaris-react/pull/506))
* Fixed vertical alignment of Button content ([#525](https://github.com/Shopify/polaris-react/pull/525))

### Sketch UIKit

* Added Sketch color palette file

## 1.2.1 (July 27, 2017)

### Chores

* Fixed a repo issue that caused the public repo release not to happen

## 1.2.0 (July 27, 2017)

### Enhancements

* Added helpText to ChoiceList choices (thanks [cgenevier](https://github.com/cgenevier) for the [original issue](https://github.com/Shopify/polaris/issues/103)) ([#409](https://github.com/Shopify/polaris-react/pull/409))
* Added save icon ([#433](https://github.com/Shopify/polaris-react/pull/433))
* Added accessibilityLabel to Tabs ([#439](https://github.com/Shopify/polaris-react/pull/439))
* Updated icons for Banner ([#441](https://github.com/Shopify/polaris-react/pull/441))
* Improved Page component by fixing up spacing, addin a prop to show a separator below the page title, and changing the secondary actions to roll up into a dropdown menu on small screens ([#421](https://github.com/Shopify/polaris-react/pull/421)) ([#465](https://github.com/Shopify/polaris-react/pull/465)) ([#481](https://github.com/Shopify/polaris-react/pull/481))
* Improved default stacking behavior for Tooltip and Popover (thanks [Taphood](https://github.com/Taphood) for the [original issue](https://github.com/Shopify/polaris/issues/129)) ([#472](https://github.com/Shopify/polaris-react/pull/472))
* Added extraTight spacing option to Stack ([#474](https://github.com/Shopify/polaris-react/pull/474))
* Use default subheading type styles for ActionList ([#479](https://github.com/Shopify/polaris-react/pull/479))
* Improved large Button styles ([#442](https://github.com/Shopify/polaris-react/pull/442))
* Updated font-weight for text emphasis (thanks [bakura10](https://github.com/bakura10) for the [original issue](https://github.com/Shopify/polaris/issues/156)) ([#494](https://github.com/Shopify/polaris-react/pull/494/files))

### Bug fixes

* Removed the focus state for Banner on click ([#363](https://github.com/Shopify/polaris-react/pull/363))
* Fixed disabled Pagination button looking active
* Fixed alignment on Button
* Fixed min-width on TextField (thanks [Asa](https://github.com/asacarter) for the [original issue](https://github.com/Shopify/polaris/issues/96)) ([#440](https://github.com/Shopify/polaris-react/pull/440))
* Removed the border-top on EmptyState (thanks [Alex](https://github.com/alexdover) for the [original issue](https://github.com/Shopify/polaris/issues/102) [#408](https://github.com/Shopify/polaris-react/pull/408))
* Fixed Select placeholder value warnings (thanks [cgenevier](https://github.com/cgenevier) for the [original issue](https://github.com/Shopify/polaris/issues/98))
* Fixed disabled text on iOS ([#448](https://github.com/Shopify/polaris-react/pull/448))
* Fixed type for onChange event (thanks [Michaël](https://github.com/bakura10) for the original issue ([#461](https://github.com/Shopify/polaris-react/pull/461))

### Sketch UIKit

* Added color palette page to “Getting started”
* Button typography updated. More changes to come soon.
* Changed typeface from `San Francisco UI` to `San Francisco Pro`. You will need to download the updated typeface here. https://developer.apple.com/fonts/
* Updated to Sketch version 45.2
* Updated layer styles and fonts styles to take advantage of Sketch’s new organizational features.

### Documentation

* Fixed disabled Button documentation (thanks [Michael](https://github.com/michaelsunglee) for the [original issue](https://github.com/Shopify/polaris/issues/113)) ([#422](https://github.com/Shopify/polaris-react/pull/422))
* Fixed project URL in CircleCI badge ([#423](https://github.com/Shopify/polaris-react/pull/423))
* Fixed Stack documentation (thanks [Marco](https://github.com/nerfologist) for the [original issue](https://github.com/Shopify/polaris/issues/120) ) ([#438](https://github.com/Shopify/polaris-react/pull/438))
* Added embedded Alert documentation and updated other embedded documentation ([#446](https://github.com/Shopify/polaris-react/pull/446/files))

### Dependency updates

* Updated React TypeScript definitions ([#452](https://github.com/Shopify/polaris-react/pull/452))

### Chores

* Updated EASDK metadata structure for generic interfaces ([#435](https://github.com/Shopify/polaris-react/pull/435))
* Removed postinstall hook ([#444](https://github.com/Shopify/polaris-react/pull/444))

## 1.1.1 - 2017-06-19

### Chores

* Fixed a repo issue that caused the public repo release not to happen

## 1.1.0 - 2017-06-19

### Enhancements

* Added automatic inference of the `target` property of EASDK buttons in `Page`’s `primaryAction` and `secondaryActions` based on their URL (thanks [Dmitriy](https://github.com/jimmyn) for the [original issue](https://github.com/Shopify/polaris/issues/46)) ([#310](https://github.com/Shopify/polaris-react/pull/310))
* Added automatic inference of the `target` property of EASDK breadcrumbs in `Page`'s `breadcrumbs` prop based on the URL ([#396](https://github.com/Shopify/polaris-react/pull/396))
* `Select` option descriptors now accept a `diabled` attribute to disabled the generated `option` (thanks to [Hafiz](https://github.com/sogko) for the [original issue](https://github.com/Shopify/polaris/issues/68)) ([#349](https://github.com/Shopify/polaris-react/pull/349))
* `easdk.showFlashNotice` now accepts an optional options object as its second parameter. Passing `{error: true}` will cause the flash to appear as an error, matching the behaviour of [`ShopifyApp.flashError`](https://help.shopify.com/api/sdks/shopify-apps/embedded-app-sdk/methods#shopifyapp-flasherror-message) ([#392](https://github.com/Shopify/polaris-react/pull/392))
* `Checkbox`, `RadioButton`, `ChoiceList`, `Select`, and `TextField` now pass the ID of the changed input as the second argument to their `onChange` callback (thanks to [Miika](https://github.com/milep) for the [original issue](https://github.com/Shopify/polaris/issues/83)) ([#391](https://github.com/Shopify/polaris-react/pull/391))
* `Popover` now respects the `z-index` of the activator if it exists ([#347](https://github.com/Shopify/polaris-react/pull/347/files))
* When putting content as children of `Tabs`, the default panel that is generated now respects the `panelID` of the selected tab, and uses a sensible default based on the tab’s `id` if no `panelID` exists ([#347](https://github.com/Shopify/polaris-react/pull/347))
* When selecting a tab in `Tabs`, the matching panel is now focused by default ([#347](https://github.com/Shopify/polaris-react/pull/347))
* `easdk` methods are bound to the object so they can be freely passed as callbacks ([#392](https://github.com/Shopify/polaris-react/pull/392))

### Changes

* Avatar now renders as a `span` instead of a `div` ([#398](https://github.com/Shopify/polaris-react/pull/398))

### Bug fixes

* Fixed contents in `Layout.AnnotatedSection` breaking out of their container (thanks [Andrew](https://github.com/cargix1) for the [original issue](https://github.com/Shopify/polaris/issues/75)) ([#365](https://github.com/Shopify/polaris-react/pull/365))
* Fixed spacing above a primary action in `CalloutCard` when there is no secondary action ([#364](https://github.com/Shopify/polaris-react/pull/364))
* Aria attributes are now on the actionable elements of `Tabs` instead of in the list items ([#347](https://github.com/Shopify/polaris-react/pull/347))
* Exposed `Panel` as `Tabs.Panel` instead of `Tabs.panel` ([#347](https://github.com/Shopify/polaris-react/pull/347))
* Fixed the alignment of `prefix` and `suffix` content of `TextField` (thanks [bdillon3](https://github.com/bdillon3) for the [original issue](https://github.com/Shopify/polaris/issues/60)) ([#372](https://github.com/Shopify/polaris-react/pull/372))
* Fixed the disabled text colour in `TextField` ([#372](https://github.com/Shopify/polaris-react/pull/372))
* `Checkbox`s and `RadioButton`s no longer generate invalid HTML in their labels (thanks [Ernesto](https://github.com/ernestogutierrez) for the [original issue](https://github.com/Shopify/polaris/issues/88)) ([#391](https://github.com/Shopify/polaris-react/pull/391))
* `Tabs` no longer steals focus from contained elements (thanks [Alex](https://github.com/alexdover) for the [original issue](https://github.com/Shopify/polaris/issues/74)) ([#347](https://github.com/Shopify/polaris-react/pull/347))

### Design updates

* Reduced horizontal padding on `Breadcrumbs` ([#334](https://github.com/Shopify/polaris-react/pull/334))
* Updated icon and internal padding of `FooterHelp` ([#357](https://github.com/Shopify/polaris-react/pull/357))
* Updated the `EmptyState` layout and typographic styles ([#376](https://github.com/Shopify/polaris-react/pull/376))

### Documentation

* Fixed the code examples o n the embedded app documentation ([#375](https://github.com/Shopify/polaris-react/pull/375))
* Added a simple embedded app example ([#308](https://github.com/Shopify/polaris-react/pull/308/files))
* Renamed the “Tables and lists” category to “Lists”
* A variety of other documentation updates (thanks to [Pablo](https://github.com/sebnun), [Asa](https://github.com/asacarter), and [David](https://github.com/resistorsoftware) for raising issues)

### Dependency updates

* Updated all dependencies ([#352](https://github.com/Shopify/polaris-react/pull/352))

### Chores

* Added a script to automatically match the published version number to the one referenced in the README ([#353](https://github.com/Shopify/polaris-react/pull/353))
* Added the correct viewport tag to the Playground ([#358](https://github.com/Shopify/polaris-react/pull/358))
* Hid deprecation errors during tests ([#391](https://github.com/Shopify/polaris-react/pull/391))

## 1.0.3 - 2017-05-11

### Big fixes

* Fixed an issue where the embedded components would not reload the page within the Shopify admin (thanks [Rich](https://github.com/buggy) for the [original issue](https://github.com/Shopify/polaris/issues/28)) ([#307](https://github.com/Shopify/polaris-react/pull/307))
* Fixed the `spacing="none"` variation on `Stack` not working correctly, and added the missing `extraLarge` enum value for `spacing` ([#320](https://github.com/Shopify/polaris-react/pull/320))
* Fixed `Banner`’s `onDismiss` callback not being called when the dismiss button was clicked (thanks to [Taylor](https://github.com/tlwirtz) for the [original issue](https://github.com/Shopify/polaris/issues/52)) ([76ce13f](https://github.com/Shopify/polaris-react/commit/76ce13f328c2446c316f3d7f1f2a3f007658b6f7))

### Design updates

* Updated Badge text colors ([#319](https://github.com/Shopify/polaris-react/pull/319))
* Updated line height for the small `DisplayText` variation ([#318](https://github.com/Shopify/polaris-react/pull/318))
* Updated the default icon for error `Banner`s (thanks to [Michael](https://github.com/heyneff) for the [original issue](https://github.com/Shopify/polaris/issues/42)) ([#317](https://github.com/Shopify/polaris-react/pull/317))

### Sketch UIKit

* Added app examples (thanks to [lukepxu](https://github.com/lukepxu) for the [original issue](https://github.com/Shopify/polaris/issues/17))
* Removed references to the Graphik typeface (thanks to [Adam](https://github.com/adamnel) for the [original issue](https://github.com/Shopify/polaris/issues/22))
* Left-aligned button text for better resizing
* Added Messenger link to navigation to better communicate that the channel nav collapses after 3 items
* Fixed alignment of table headers
* Minor updates to Dataviz and Reports examples
* Added indicators to Home notifications

### Documentation

* Synchronized component documentation with the style guide ([1e89559](https://github.com/Shopify/polaris-react/commit/1e895594afedb63787e6c05a167f5146901e88e6))

### Chores

* Fixed an issue that prevented the public CHANGELOG from being generated correctly ([#292](https://github.com/Shopify/polaris-react/pull/292))
* Added a hot-reloading Playground to easily try out different components ([#315](https://github.com/Shopify/polaris-react/pull/315))
* Removed the references to Babel presets from `package.json` (thanks to [Massimo](https://github.com/macs91) for digging into this with us) ([#322](https://github.com/Shopify/polaris-react/pull/322))
* Removed the `@import` statements at the top of source Sass files ([#312](https://github.com/Shopify/polaris-react/pull/312))
* Updated TSLint and related linting dependencies ([#316](https://github.com/Shopify/polaris-react/pull/316))

## 1.0.2 - 2017-04-25

### Bug fixes

* Fixed an issue where subcomponents with variations would use a single `-` instead of `--` (thanks [johnsonab](https://github.com/johnsonab) for the [original issue](https://github.com/Shopify/polaris/issues/9)) ([#278](https://github.com/Shopify/polaris-react/pull/278))
* Fixed a missing typing dependency and a missing `embedded` types entry point that were causing issues using this package with TypeScript (thanks to [Rich](https://github.com/buggy) for the [original](https://github.com/Shopify/polaris/issues/19) [issues](https://github.com/Shopify/polaris/issues/20)) ([#286](https://github.com/Shopify/polaris-react/pull/286))
* Fixed an issue where the anchor tag for `ResourceList.Item`s would not span the full width of the item (thanks to [Steven](https://github.com/sdn90) for the [original issue](https://github.com/Shopify/polaris/issues/14)) ([0c11498](https://github.com/Shopify/polaris-react/commit/0c11498406d90850f569824d0979c9a8f84d45c9))

### Dependency updates

* Started using the [`prop-types` package](https://github.com/reactjs/prop-types) instead of getting `PropTypes` from `react`, as the latter is deprecated as of React 15.5.0 ([#282](https://github.com/Shopify/polaris-react/pull/282))

### Documentation

* Corrected the name of `documentation/Embeddded apps.md` to `documentation/Embedded apps.md` (thanks to [Chris](https://github.com/chrispappas) for the [original issue](https://github.com/Shopify/polaris/issues/10)) ([#269](https://github.com/Shopify/polaris-react/pull/269))
* Fixed the `ColorPicker` documentation to show valid values for `saturation`, `brightness`, and `alpha` (thanks to [Allan](https://github.com/allanarmstrong) for the [original issue](https://github.com/Shopify/polaris/issues/13)) ([#284](https://github.com/Shopify/polaris-react/pull/284))

### Chores

* Added a description to `package.json` ([#281](https://github.com/Shopify/polaris-react/pull/281))
* Added license to `package.json` and to the root of the repo (thanks to [Daniel](https://github.com/d2s) for the [original issue](https://github.com/Shopify/polaris/issues/15)) ([#283](https://github.com/Shopify/polaris-react/pull/283))
* Fixed an issue where the Webpack example would complain about a missing dependency (thanks to [Rafael](https://github.com/rafaedez) for the [original issue](https://github.com/Shopify/polaris/issues/21)) ([#279](https://github.com/Shopify/polaris-react/pull/279))

## 1.0.1 - 2017-04-20

### Chores

* Switch repo to public access

## 1.0.0 - 2017-04-20

* Initial release

[changelog-guidelines]: https://github.com/Shopify/polaris/blob/master/documentation/Versioning%20and%20changelog.md<|MERGE_RESOLUTION|>--- conflicted
+++ resolved
@@ -6,9 +6,6 @@
 
 <!-- ## Unreleased -->
 
-<<<<<<< HEAD
-* Added external link to secondary action for banner. Thank you to ([Andrew Cargill](https://github.com/cargix1)) for the issue ([#236](https://github.com/Shopify/polaris/issues/236))
-=======
 ## 1.14.2 - 2018-05-02
 
 _This will be the last v1.x release outside of critical security fixes._
@@ -18,7 +15,6 @@
 * Add margin-left spacing to disclosure icon within Button component ([#1354](https://github.com/Shopify/polaris-react/pull/1354))
 * Remove margins on segmented ButtonGroup ([#1352](https://github.com/Shopify/polaris-react/pull/1352))
 * Fixed text alignment of link so that it inherits from its parent node ([#1343](https://github.com/Shopify/polaris-react/pull/1343#discussion_r185069280))
->>>>>>> 7b54e427
 
 ## 1.14.1 - 2018-04-10
 
