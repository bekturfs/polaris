--- conflicted
+++ resolved
@@ -24,7 +24,6 @@
   children?: React.ReactNode;
 }
 
-<<<<<<< HEAD
 interface DeprecatedProps {
   /** Decreases the maximum layout width. Intended for single-column layouts
    * @deprecated As of release 4.0, replaced by {@link https://polaris.shopify.com/components/feedback-indicators/skeleton-page#props-narrow-width}
@@ -33,9 +32,6 @@
 }
 
 export type CombinedProps = Props & DeprecatedProps & WithAppProviderProps;
-=======
-type CombinedProps = Props & WithAppProviderProps;
->>>>>>> 9181edd7
 
 class SkeletonPage extends React.PureComponent<CombinedProps, never> {
   render() {
