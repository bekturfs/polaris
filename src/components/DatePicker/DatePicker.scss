@import '../../styles/common';

$font-size: rem(12px);
$range-end-border-radius: rem(30px);

.DatePicker {
  position: relative;
}

.MonthLayout {
  display: flex;
  flex-wrap: wrap;
  margin-top: -1 * spacing();
  margin-left: -1 * spacing();
}

.MonthContainer {
  flex: 1 1 rem(230px);
  margin-top: spacing();
  margin-left: spacing();
  max-width: calc(100% - #{spacing()});
  min-width: rem(230px);
}

.Month {
  width: 100%;
  table-layout: fixed;
  border-collapse: collapse;
  border: none;
  border-spacing: 0;
}

.Month-current {
  font-weight: 700;
}

.DayCell {
  width: (100% / 7);
  background: transparent;
  margin: 0;
  padding: 0;
  border-radius: var(--p-border-radius-base);
}

.DayCell-inRange {
  border-radius: 0;
}

.Day {
  display: block;
  height: 100%;
  width: 100%;
  margin: 0;
  padding: spacing(tight);
  background: transparent;
  border: none;
  border-radius: var(--p-border-radius-base);
  outline: none;
  font-size: $font-size;
  text-align: center;
  color: var(--p-text);
  cursor: pointer;

  &:hover {
    background: var(--p-interactive-hovered);
    color: var(--p-text-on-interactive);
    @include ms-high-contrast-outline;
  }

  @include focus-ring;
  // stylelint-disable-next-line selector-max-specificity
  &:focus:not(:active) {
    @include focus-ring($style: 'focused');
  }
}

.Day-today {
  font-weight: 700;
}

.Day-inRange {
  background: var(--p-surface-selected);
  border-radius: 0;

  @media (-ms-high-contrast: active) {
    -ms-high-contrast-adjust: none;
    background-color: Highlight;
    color: HighlightText;

    &:hover {
      background-color: HighlightText;
      color: Highlight;
      outline: 2px solid Highlight;
    }
  }
}

.Day-selected {
  background: var(--p-interactive);
  color: var(--p-text-on-interactive);

  @media (-ms-high-contrast: active) {
    -ms-high-contrast-adjust: none;
    background-color: Highlight;
    color: HighlightText;

    &:hover {
      background-color: HighlightText;
      color: Highlight;
      outline: 2px solid Highlight;
    }
  }
}

.Day-disabled {
  background-color: transparent;
  color: var(--p-text-disabled);

  &:hover {
    background-color: transparent;
    color: var(--p-text-disabled);
  }

  @media (-ms-high-contrast) {
    -ms-high-contrast-adjust: none;
    color: grayText;

    &:hover {
      color: grayText;
      outline: none;
    }
  }

  &:focus {
    @include no-focus-ring;
  }
}

.EmptyDayCell {
  width: calc(100% / 7);
  margin: 0;
  padding: 0;
}

.Weekday {
  padding: spacing(tight);
  background: transparent;
  font-size: $font-size;
  font-weight: 400;
  color: var(--p-text-subdued);
  text-align: center;
}

.Weekday-current {
  font-weight: 700;
  color: var(--p-text);
}

.Header {
  position: absolute;
  top: spacing();
  display: flex;
  justify-content: space-between;
  width: 100%;
}

.Title {
  flex: 1 1 auto;
  margin-top: rem(2px);
  padding-bottom: spacing(extra-tight);
  text-align: center;
}

<<<<<<< HEAD
.Day-firstInRange {
  border-radius: var(--p-border-radius-base);
  // stylelint-disable-next-line selector-max-class
  &.Day-hasRange,
  &.Day-hoverRight {
    border-radius: $range-end-border-radius 0 0 $range-end-border-radius;
    // stylelint-disable-next-line selector-max-specificity, selector-max-class
    &::after {
=======
.newDesignLanguage {
  .DayCell {
    border: none;
    border-radius: var(--p-border-radius-base);
  }

  .DayCell-selected {
    border: none;
  }

  .DayCell-inRange {
    border-radius: 0;
  }

  .Day {
    box-shadow: none;
    border: 0;
    border-radius: var(--p-border-radius-base);
    color: var(--p-text);

    &:hover {
      background: var(--p-interactive-hovered);
      color: var(--p-text-on-interactive);
      @include high-contrast-outline;
    }

    @include focus-ring;
    // stylelint-disable-next-line selector-max-specificity
    &:focus:not(:active) {
      @include focus-ring($style: 'focused');
      box-shadow: none;

      @media (-ms-high-contrast: active) {
        // stylelint-disable-next-line selector-max-specificity, max-nesting-depth
        &::after {
          box-shadow: none;
        }
      }
    }
  }

  .Day-inRange {
    border-radius: 0;
    background: var(--p-surface-selected);

    @media (-ms-high-contrast: active) {
      -ms-high-contrast-adjust: none;
      background-color: Highlight;
      color: HighlightText;

      &:hover {
        background-color: HighlightText;
        color: Highlight;
        outline: 2px solid Highlight;
      }
    }
  }

  .Day-selected {
    background: var(--p-interactive);
    color: var(--p-text-on-interactive);

    @media (-ms-high-contrast: active) {
      -ms-high-contrast-adjust: none;
      background-color: Highlight;
      color: HighlightText;

      &:hover {
        background-color: HighlightText;
        color: Highlight;
        outline: 2px solid Highlight;
      }
    }
  }

  .Day-firstInRange {
    border-radius: var(--p-border-radius-base);
    // stylelint-disable-next-line selector-max-class
    &.Day-hasRange,
    &.Day-hoverRight {
>>>>>>> 9228d6eb
      border-radius: $range-end-border-radius 0 0 $range-end-border-radius;
    }
  }
}
.Day-lastInRange {
  border-radius: 0 $range-end-border-radius $range-end-border-radius 0;
  &::after {
    border-radius: 0 $range-end-border-radius $range-end-border-radius 0;
  }
}

.Week {
  margin-bottom: rem(2px);

  // stylelint-disable-next-line selector-max-specificity, selector-max-class, selector-max-combinators
  > .Day-inRange:first-child:not(.Day-firstInRange):not(.Day-lastInRange) {
    border-radius: var(--p-border-radius-base) 0 0 var(--p-border-radius-base);
  }

  // stylelint-disable-next-line selector-max-specificity, selector-max-class, selector-max-combinators
  > .Day-inRange:last-child:not(.Day-firstInRange):not(.Day-lastInRange) {
    border-radius: 0 var(--p-border-radius-base) var(--p-border-radius-base) 0;
  }
}

// stylelint-disable-next-line selector-max-specificity, selector-max-class, selector-max-combinators
.Day-inRange,
.Day-inRange:not(:hover) + .Day {
  // stylelint-disable-next-line selector-max-specificity, selector-max-class, selector-max-combinators
  &::after {
    border-radius: 0 $range-end-border-radius $range-end-border-radius 0;
  }
}<|MERGE_RESOLUTION|>--- conflicted
+++ resolved
@@ -171,7 +171,6 @@
   text-align: center;
 }
 
-<<<<<<< HEAD
 .Day-firstInRange {
   border-radius: var(--p-border-radius-base);
   // stylelint-disable-next-line selector-max-class
@@ -180,92 +179,11 @@
     border-radius: $range-end-border-radius 0 0 $range-end-border-radius;
     // stylelint-disable-next-line selector-max-specificity, selector-max-class
     &::after {
-=======
-.newDesignLanguage {
-  .DayCell {
-    border: none;
-    border-radius: var(--p-border-radius-base);
-  }
-
-  .DayCell-selected {
-    border: none;
-  }
-
-  .DayCell-inRange {
-    border-radius: 0;
-  }
-
-  .Day {
-    box-shadow: none;
-    border: 0;
-    border-radius: var(--p-border-radius-base);
-    color: var(--p-text);
-
-    &:hover {
-      background: var(--p-interactive-hovered);
-      color: var(--p-text-on-interactive);
-      @include high-contrast-outline;
-    }
-
-    @include focus-ring;
-    // stylelint-disable-next-line selector-max-specificity
-    &:focus:not(:active) {
-      @include focus-ring($style: 'focused');
-      box-shadow: none;
-
-      @media (-ms-high-contrast: active) {
-        // stylelint-disable-next-line selector-max-specificity, max-nesting-depth
-        &::after {
-          box-shadow: none;
-        }
-      }
-    }
-  }
-
-  .Day-inRange {
-    border-radius: 0;
-    background: var(--p-surface-selected);
-
-    @media (-ms-high-contrast: active) {
-      -ms-high-contrast-adjust: none;
-      background-color: Highlight;
-      color: HighlightText;
-
-      &:hover {
-        background-color: HighlightText;
-        color: Highlight;
-        outline: 2px solid Highlight;
-      }
-    }
-  }
-
-  .Day-selected {
-    background: var(--p-interactive);
-    color: var(--p-text-on-interactive);
-
-    @media (-ms-high-contrast: active) {
-      -ms-high-contrast-adjust: none;
-      background-color: Highlight;
-      color: HighlightText;
-
-      &:hover {
-        background-color: HighlightText;
-        color: Highlight;
-        outline: 2px solid Highlight;
-      }
-    }
-  }
-
-  .Day-firstInRange {
-    border-radius: var(--p-border-radius-base);
-    // stylelint-disable-next-line selector-max-class
-    &.Day-hasRange,
-    &.Day-hoverRight {
->>>>>>> 9228d6eb
       border-radius: $range-end-border-radius 0 0 $range-end-border-radius;
     }
   }
 }
+
 .Day-lastInRange {
   border-radius: 0 $range-end-border-radius $range-end-border-radius 0;
   &::after {
