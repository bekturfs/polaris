--- conflicted
+++ resolved
@@ -311,8 +311,6 @@
 
 export {default as withRef, WithRef} from './WithRef';
 
-<<<<<<< HEAD
 export {PolarisContext} from './types';
-=======
-export {DATA_ATTRIBUTE} from './shared';
->>>>>>> c66fd76c
+
+export {DATA_ATTRIBUTE} from './shared';