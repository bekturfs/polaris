--- conflicted
+++ resolved
@@ -1,13 +1,12 @@
-<<<<<<< HEAD
 // AppProvider contains CSS that affects element level CSS (e.g. `html`, `button`)
 // It should be first to ensure its CSS is first in compiled output
-export {AppProvider, AppProviderProps} from './AppProvider';
-
-export {AccountConnection, AccountConnectionProps} from './AccountConnection';
-=======
+// AppProvider contains CSS that affects element level CSS (e.g. `html`, `button`)
+// It should be first to ensure its CSS is first in compiled output
+export {AppProvider} from './AppProvider';
+export type {AppProviderProps} from './AppProvider';
+
 export {AccountConnection} from './AccountConnection';
 export type {AccountConnectionProps} from './AccountConnection';
->>>>>>> 86e72e90
 
 export {ActionList} from './ActionList';
 export type {ActionListProps} from './ActionList';
@@ -15,15 +14,8 @@
 export {ActionMenu} from './ActionMenu';
 export type {ActionMenuProps} from './ActionMenu';
 
-<<<<<<< HEAD
-export {Autocomplete, AutocompleteProps} from './Autocomplete';
-=======
-export {AppProvider} from './AppProvider';
-export type {AppProviderProps} from './AppProvider';
-
 export {Autocomplete} from './Autocomplete';
 export type {AutocompleteProps} from './Autocomplete';
->>>>>>> 86e72e90
 
 export {Avatar} from './Avatar';
 export type {AvatarProps} from './Avatar';
@@ -213,31 +205,13 @@
 export {ResourceItem} from './ResourceItem';
 export type {ResourceItemProps} from './ResourceItem';
 
-<<<<<<< HEAD
-export {ResourceList, ResourceListProps} from './ResourceList';
-=======
-export {ResourceList, FilterType} from './ResourceList';
-export type {
-  ResourceListProps,
-  FilterControlProps,
-  Filter,
-  AppliedFilter,
-  FilterSelect,
-  FilterTextField,
-} from './ResourceList';
->>>>>>> 86e72e90
+export {ResourceList} from './ResourceList';
+export type {ResourceListProps} from './ResourceList';
 
 export type {ResourceListSelectedItems} from '../utilities/resource-list';
-
-<<<<<<< HEAD
-export {Scrollable, ScrollableProps} from './Scrollable';
-=======
-export {ResourcePicker} from './ResourcePicker';
-export type {ResourcePickerProps} from './ResourcePicker';
 
 export {Scrollable} from './Scrollable';
 export type {ScrollableProps} from './Scrollable';
->>>>>>> 86e72e90
 
 export {ScrollLock} from './ScrollLock';
 
