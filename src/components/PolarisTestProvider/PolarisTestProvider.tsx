--- conflicted
+++ resolved
@@ -76,22 +76,9 @@
 
   const uniqueIdFactory = new UniqueIdFactory(globalIdGeneratorFactory);
 
-<<<<<<< HEAD
-  const {unstableGlobalTheming = false} = features;
-  const customProperties = unstableGlobalTheming
-    ? buildCustomProperties(
-        {...theme, colorScheme: DefaultColorScheme},
-        unstableGlobalTheming,
-      )
-=======
-  // This typing is odd, but as appBridge is deprecated and going away in v5
-  // I'm not that worried about it
-  const appBridgeApp = appBridge as React.ContextType<typeof AppBridgeContext>;
-
   const {newDesignLanguage = false} = features;
   const customProperties = newDesignLanguage
     ? buildCustomProperties({...theme, colorScheme: 'light'}, newDesignLanguage)
->>>>>>> 6a10c02f
     : undefined;
   const mergedTheme = buildThemeContext(theme, customProperties);
 
