--- conflicted
+++ resolved
@@ -17,12 +17,7 @@
   StickyManager,
   StickyManagerContext,
 } from '../../utilities/sticky-manager';
-<<<<<<< HEAD
-import {I18n, I18nContext, TranslationDictionary} from '../../utilities/i18n';
-=======
-import {AppBridgeContext, AppBridgeOptions} from '../../utilities/app-bridge';
 import {I18n, I18nContext} from '../../utilities/i18n';
->>>>>>> 1a450354
 import {LinkContext, LinkLikeComponent} from '../../utilities/link';
 import {Features, FeaturesContext} from '../../utilities/features';
 import {
@@ -43,12 +38,7 @@
  */
 export interface WithPolarisTestProviderOptions {
   // Contexts provided by AppProvider
-<<<<<<< HEAD
-  i18n?: TranslationDictionary | TranslationDictionary[];
-=======
   i18n?: ConstructorParameters<typeof I18n>[0];
-  appBridge?: AppBridgeOptions;
->>>>>>> 1a450354
   link?: LinkLikeComponent;
   theme?: ThemeConfig;
   mediaQuery?: Partial<MediaQueryContextType>;
