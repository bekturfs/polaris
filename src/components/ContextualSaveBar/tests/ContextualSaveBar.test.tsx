--- conflicted
+++ resolved
@@ -79,24 +79,13 @@
       </FrameContext.Provider>,
     );
 
-<<<<<<< HEAD
     expect(mockFrameContext.setContextualSaveBar).toHaveBeenCalledTimes(1);
     const newProps = {...props};
     frame.setProps({
       children: <ContextualSaveBar {...newProps} />,
     });
     expect(mockFrameContext.setContextualSaveBar).toHaveBeenCalledTimes(1);
-=======
-function noop() {}
+  });
+});
 
-function mountWithContext(element: React.ReactElement<any>) {
-  const frame = {
-    setContextualSaveBar: jest.fn(),
-    removeContextualSaveBar: jest.fn(),
-  };
-  const contextualSaveBar = mountWithAppProvider(element, {
-    context: {frame},
-    childContextTypes: {frame: PropTypes.any},
->>>>>>> c66fd76c
-  });
-});+function noop() {}