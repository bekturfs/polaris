--- conflicted
+++ resolved
@@ -52,11 +52,7 @@
 ```html
 <link
   rel="stylesheet"
-<<<<<<< HEAD
-  href="https://sdks.shopifycdn.com/polaris/3.18.0/polaris.min.css"
-=======
   href="https://sdks.shopifycdn.com/polaris/4.0.0-alpha.0/polaris.min.css"
->>>>>>> fb7cf7a2
 />
 ```
 
@@ -77,18 +73,14 @@
 ```html
 <link
   rel="stylesheet"
-<<<<<<< HEAD
-  href="https://sdks.shopifycdn.com/polaris/3.18.0/polaris.min.css"
-=======
   href="https://sdks.shopifycdn.com/polaris/4.0.0-alpha.0/polaris.min.css"
->>>>>>> fb7cf7a2
 />
 ```
 
 First, import the component into your project:
 
 ```javascript
-import {AppProvider, Button} from '@shopify/polaris';
+import { AppProvider, Button } from "@shopify/polaris";
 ```
 
 Create an element using the Polaris React `AppProvider` component. The `AppProvider` component must wrap your entire app because Polaris React components will not function without it:
@@ -96,7 +88,7 @@
 ```javascript
 const app = (
   <AppProvider i18n={{}}>
-    <Button onClick={() => alert('Button clicked!')}>Example button</Button>
+    <Button onClick={() => alert("Button clicked!")}>Example button</Button>
   </AppProvider>
 );
 ```
@@ -114,11 +106,7 @@
 ```html
 <link
   rel="stylesheet"
-<<<<<<< HEAD
-  href="https://sdks.shopifycdn.com/polaris/3.18.0/polaris.min.css"
-=======
   href="https://sdks.shopifycdn.com/polaris/4.0.0-alpha.0/polaris.min.css"
->>>>>>> fb7cf7a2
 />
 ```
 
