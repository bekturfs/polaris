import * as React from 'react';
import {mountWithAppProvider} from 'test-utilities';
import {Key} from '../../../types';
import KeypressListener from '../KeypressListener';

type EventCb = (event: any) => void;

interface HandlerMap {
  [eventName: string]: EventCb;
}

const listenerMap: HandlerMap = {};

describe('<KeypressListener />', () => {
  beforeEach(() => {
<<<<<<< HEAD
    document.addEventListener = jest.fn((event, cb: EventCb) => {
=======
    jest.spyOn(document, 'addEventListener').mockImplementation((event, cb) => {
>>>>>>> c66fd76c
      listenerMap[event] = cb;
    });

    jest.spyOn(document, 'removeEventListener').mockImplementation((event) => {
      listenerMap[event] = noop;
    });
  });

  afterEach(() => {
    (document.addEventListener as jest.Mock).mockRestore();
    (document.removeEventListener as jest.Mock).mockRestore();
  });

  it('attaches a listener for the given key on mount', () => {
    const spy = jest.fn();

    mountWithAppProvider(
      <KeypressListener handler={spy} keyCode={Key.Escape} />,
    );

    listenerMap.keyup({keyCode: Key.Escape});
    listenerMap.keyup({keyCode: Key.Enter});
    expect(spy).toHaveBeenCalledTimes(1);
  });

  it('removes listener for the given key on unmount', () => {
    const spy = jest.fn();

    mountWithAppProvider(
      <KeypressListener handler={spy} keyCode={Key.Escape} />,
    ).unmount();

    listenerMap.keyup({keyCode: Key.Escape});
    expect(spy).not.toHaveBeenCalled();
  });
});

function noop() {}<|MERGE_RESOLUTION|>--- conflicted
+++ resolved
@@ -13,11 +13,7 @@
 
 describe('<KeypressListener />', () => {
   beforeEach(() => {
-<<<<<<< HEAD
-    document.addEventListener = jest.fn((event, cb: EventCb) => {
-=======
     jest.spyOn(document, 'addEventListener').mockImplementation((event, cb) => {
->>>>>>> c66fd76c
       listenerMap[event] = cb;
     });
 
