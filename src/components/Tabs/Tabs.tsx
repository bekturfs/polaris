import * as React from 'react';
import {autobind} from '@shopify/javascript-utilities/decorators';
import {classNames} from '@shopify/react-utilities/styles';
import {noop} from '@shopify/javascript-utilities/other';

import Icon from '../Icon';
import Popover from '../Popover';

import List from './List';
import Tab from './Tab';
import TabMeasurer, {Measurements} from './TabMeasurer';
import Panel from './Panel';
import * as styles from './Tabs.scss';

<<<<<<< HEAD
export interface TabDescriptor {
  id: string,
  url?: string,
  content: string,
  panelID?: string,
  accessibilityLabel?: string,
}
=======
export interface GenericTabDescriptor {
  id: string;
  url?: string;
  panelID?: string;
  accessibilityLabel?: string;
}
export interface TabWithTitleDescriptor extends GenericTabDescriptor {
  title: string;
}

export interface TabWithContentDescriptor extends GenericTabDescriptor {
  content: string;
}

export type TabDescriptor = TabWithTitleDescriptor | TabWithContentDescriptor;
>>>>>>> 00468fb3

export interface Props {
  /** Content to display in tabs */
  children?: React.ReactNode;
  /** Index of selected tab */
  selected: number;
  /** List of tabs */
  tabs: TabDescriptor[];
  /** Fit tabs to container */
  fitted?: boolean;
  /** Callback when tab is selected */
  onSelect?(selectedTabIndex: number): void;
}

export interface State {
  disclosureWidth: number;
  tabWidths: number[];
  visibleTabs: number[];
  hiddenTabs: number[];
  containerWidth: number;
  showDisclosure: boolean;
  tabToFocus: number;
}

export default class Tabs extends React.PureComponent<Props, State> {
  static Panel = Panel;

  state: State = {
    disclosureWidth: 0,
    containerWidth: Infinity,
    tabWidths: [],
    visibleTabs: [],
    hiddenTabs: [],
    showDisclosure: false,
    tabToFocus: -1,
  };

  componentWillReceiveProps(nextProps: Props) {
    const {selected} = this.props;
    const {disclosureWidth, tabWidths, containerWidth, tabToFocus} = this.state;
    const {visibleTabs, hiddenTabs} = getVisibleAndHiddenTabIndices(
      nextProps.tabs,
      nextProps.selected,
      disclosureWidth,
      tabWidths,
      containerWidth,
    );

    this.setState({
      visibleTabs,
      hiddenTabs,
      tabToFocus: selected === nextProps.selected ? -1 : tabToFocus,
      showDisclosure: false,
    });
  }

  render() {
    const {tabs, selected, fitted, children} = this.props;
    const {tabToFocus, visibleTabs, hiddenTabs, showDisclosure} = this.state;
    const disclosureTabs = hiddenTabs.map((tabIndex) => tabs[tabIndex]);

    const panelMarkup = children ? (
      <Panel
        id={tabs[selected].panelID || `${tabs[selected].id}-panel`}
        tabID={tabs[selected].id}
      >
        {children}
      </Panel>
    ) : null;

    const tabsMarkup = visibleTabs
      .sort((tabA, tabB) => tabA - tabB)
      .map((tabIndex) => this.renderTabMarkup(tabs[tabIndex], tabIndex));

    const disclosureActivatorVisible = visibleTabs.length < tabs.length;

    const classname = classNames(
      styles.Tabs,
      fitted && styles.fitted,
      disclosureActivatorVisible && styles.fillSpace,
    );

    const disclosureTabClassName = classNames(
      styles.DisclosureTab,
      disclosureActivatorVisible && styles['DisclosureTab-visible'],
    );

    const activator = (
      <button
        tabIndex={-1}
        className={styles.DisclosureActivator}
        onClick={this.handleDisclosureActivatorClick}
      >
        <Icon source="horizontalDots" />
      </button>
    );

    return (
      <div>
        <ul
          role="tablist"
          className={classname}
          onFocus={this.handleFocus}
          onBlur={this.handleBlur}
          onKeyDown={handleKeyDown}
          onKeyUp={this.handleKeyPress}
        >
          {tabsMarkup}
          <li role="presentation" className={disclosureTabClassName}>
            <Popover
              preventAutofocus
              preferredPosition="below"
              activator={activator}
              active={disclosureActivatorVisible && showDisclosure}
              onClose={this.handleClose}
            >
              <List
                focusIndex={hiddenTabs.indexOf(tabToFocus)}
                disclosureTabs={disclosureTabs}
                onClick={this.handleTabClick}
                onKeyPress={this.handleKeyPress}
              />
            </Popover>
          </li>
        </ul>
        <TabMeasurer
          tabToFocus={tabToFocus}
          activator={activator}
          selected={selected}
          tabs={tabs}
          siblingTabHasFocus={tabToFocus > -1}
          handleMeasurement={this.handleMeasurement}
        />
        {panelMarkup}
      </div>
    );
  }

  @autobind
  private handleKeyPress(event: React.KeyboardEvent<HTMLElement>) {
    const {tabToFocus, visibleTabs, hiddenTabs} = this.state;
    const tabsArrayInOrder = visibleTabs.concat(hiddenTabs);
    const key = event.key;

    let newFocus = tabsArrayInOrder.indexOf(tabToFocus);

    if (key === 'ArrowRight' || key === 'ArrowDown') {
      newFocus += 1;
      if (newFocus === tabsArrayInOrder.length) {
        newFocus = 0;
      }
    }

    if (key === 'ArrowLeft' || key === 'ArrowUp') {
      newFocus -= 1;
      if (newFocus === -1) {
        newFocus = tabsArrayInOrder.length - 1;
      }
    }

    this.setState({
      showDisclosure: hiddenTabs.indexOf(tabsArrayInOrder[newFocus]) > -1,
      tabToFocus: tabsArrayInOrder[newFocus],
    });
  }

  @autobind
  private renderTabMarkup(tab: TabDescriptor, index: number) {
    const {selected} = this.props;
    const {tabToFocus} = this.state;

    return (
      <Tab
        key={`${index}-${tab.id}`}
        id={tab.id}
        siblingTabHasFocus={tabToFocus > -1}
        focused={index === tabToFocus}
        selected={index === selected}
        onClick={this.handleTabClick}
        panelID={tab.panelID || `${tab.id}-panel`}
        accessibilityLabel={tab.accessibilityLabel}
        url={tab.url}
      >
        {tab.content}
      </Tab>
    );
  }

  @autobind
  private handleFocus(event: React.FocusEvent<HTMLUListElement>) {
    const {selected, tabs} = this.props;

    // If we are explicitly focusing one of the non-selected tabs, use it
    // move the focus to it
    const target = event.target as HTMLElement;
    if (
      target.classList.contains(styles.Tab) ||
      target.classList.contains(styles.Item)
    ) {
      let tabToFocus = -1;

      tabs.every((tab, index) => {
        if (tab.id === target.id) {
          tabToFocus = index;
          return false;
        }

        return true;
      });

      this.setState({tabToFocus});
      return;
    }

    if (target.classList.contains(styles.DisclosureActivator)) {
      return;
    }

    // If we are coming in from somewhere other than another tab, focus the
    // selected tab, and the focus (click) is not on the disclosure activator,
    // focus the selected tab
    if (!event.relatedTarget) {
      this.setState({tabToFocus: selected});
      return;
    }

    const relatedTarget = event.relatedTarget as HTMLElement;
    if (
      !relatedTarget.classList.contains(styles.Tab) &&
      !relatedTarget.classList.contains(styles.Item) &&
      !relatedTarget.classList.contains(styles.DisclosureActivator)
    ) {
      this.setState({tabToFocus: selected});
    }
  }

  @autobind
  private handleBlur(event: React.FocusEvent<HTMLUListElement>) {
    // If we blur and the target is not another tab, forget the focus position
    if (event.relatedTarget == null) {
      this.setState({tabToFocus: -1});
      return;
    }

    const target = event.relatedTarget as HTMLElement;

    // If we are going to anywhere other than another tab, lose the last focused tab
    if (
      !target.classList.contains(styles.Tab) &&
      !target.classList.contains(styles.Item)
    ) {
      this.setState({tabToFocus: -1});
    }
  }

  @autobind
  private handleDisclosureActivatorClick() {
    this.setState(({showDisclosure}) => ({showDisclosure: !showDisclosure}));
  }

  @autobind
  private handleClose() {
    this.setState({
      showDisclosure: false,
    });
  }

  @autobind
  private handleMeasurement(measurements: Measurements) {
    const {tabs, selected} = this.props;
    const {tabToFocus} = this.state;
    const {
      hiddenTabWidths: tabWidths,
      containerWidth,
      disclosureWidth,
    } = measurements;
    const {visibleTabs, hiddenTabs} = getVisibleAndHiddenTabIndices(
      tabs,
      selected,
      disclosureWidth,
      tabWidths,
      containerWidth,
    );

    this.setState({
      tabToFocus: tabToFocus === -1 ? -1 : selected,
      visibleTabs,
      hiddenTabs,
      disclosureWidth,
      containerWidth,
      tabWidths,
    });
  }

  @autobind
  private handleTabClick(id: string) {
    const {tabs, onSelect = noop} = this.props;

    const tab = tabs.find((aTab) => aTab.id === id);
    if (tab == null) {
      return;
    }

    const selectedIndex = tabs.indexOf(tab);
    onSelect(selectedIndex);
  }
}

function handleKeyDown(event: React.KeyboardEvent<HTMLElement>) {
  const {key} = event;

  if (
    key === 'ArrowUp' ||
    key === 'ArrowDown' ||
    key === 'ArrowLeft' ||
    key === 'ArrowRight'
  ) {
    event.preventDefault();
    event.stopPropagation();
  }
}

function getVisibleAndHiddenTabIndices(
  tabs: TabDescriptor[],
  selected: number,
  disclosureWidth: number,
  tabWidths: number[],
  containerWidth: number,
) {
  const sumTabWidths = tabWidths.reduce((sum, width) => sum + width, 0);

  const arrayOfTabIndices = tabs.map((_, index) => {
    return index;
  });

  const visibleTabs: number[] = [];
  const hiddenTabs: number[] = [];

  if (containerWidth > sumTabWidths) {
    visibleTabs.push(...arrayOfTabIndices);
  } else {
    visibleTabs.push(selected);
    let newTabWidth: number = tabWidths[selected];

    arrayOfTabIndices.forEach((index) => {
      if (index !== selected) {
        if (newTabWidth + tabWidths[index] > containerWidth - disclosureWidth) {
          hiddenTabs.push(index);
          return;
        }
        visibleTabs.push(index);
        newTabWidth += tabWidths[index];
      }
    });
  }

  return {
    visibleTabs,
    hiddenTabs,
  };
<<<<<<< HEAD
=======
}

export function getTabContent(tab: TabDescriptor) {
  if (isTabWithTitle(tab)) {
    // eslint-disable-next-line no-console
    console.warn(
      'The `title` property on Tabs has been deprecated. Use `content` instead.',
    );
    return tab.title;
  } else {
    return tab.content;
  }
}

function isTabWithTitle(tab: TabDescriptor): tab is TabWithTitleDescriptor {
  return tab.hasOwnProperty('title');
>>>>>>> 00468fb3
}<|MERGE_RESOLUTION|>--- conflicted
+++ resolved
@@ -12,31 +12,13 @@
 import Panel from './Panel';
 import * as styles from './Tabs.scss';
 
-<<<<<<< HEAD
 export interface TabDescriptor {
-  id: string,
-  url?: string,
-  content: string,
-  panelID?: string,
-  accessibilityLabel?: string,
-}
-=======
-export interface GenericTabDescriptor {
   id: string;
   url?: string;
+  content: string;
   panelID?: string;
   accessibilityLabel?: string;
 }
-export interface TabWithTitleDescriptor extends GenericTabDescriptor {
-  title: string;
-}
-
-export interface TabWithContentDescriptor extends GenericTabDescriptor {
-  content: string;
-}
-
-export type TabDescriptor = TabWithTitleDescriptor | TabWithContentDescriptor;
->>>>>>> 00468fb3
 
 export interface Props {
   /** Content to display in tabs */
@@ -397,23 +379,4 @@
     visibleTabs,
     hiddenTabs,
   };
-<<<<<<< HEAD
-=======
-}
-
-export function getTabContent(tab: TabDescriptor) {
-  if (isTabWithTitle(tab)) {
-    // eslint-disable-next-line no-console
-    console.warn(
-      'The `title` property on Tabs has been deprecated. Use `content` instead.',
-    );
-    return tab.title;
-  } else {
-    return tab.content;
-  }
-}
-
-function isTabWithTitle(tab: TabDescriptor): tab is TabWithTitleDescriptor {
-  return tab.hasOwnProperty('title');
->>>>>>> 00468fb3
 }