import React from 'react';
import {classNames} from '../../../../utilities/css';
import EventListener from '../../../EventListener';

import {TabDescriptor} from '../../types';
import Tab from '../Tab';
import styles from '../../Tabs.scss';

export interface TabMeasurements {
  containerWidth: number;
  disclosureWidth: number;
  hiddenTabWidths: number[];
}

export interface Props {
  tabToFocus: number;
  siblingTabHasFocus: boolean;
  activator: React.ReactElement<{}>;
  selected: number;
  tabs: TabDescriptor[];
  handleMeasurement(measurements: TabMeasurements): void;
}

export default class TabMeasurer extends React.PureComponent<Props, never> {
  private containerNode: HTMLElement | null = null;
  private animationFrame: number | null = null;

  componentDidMount() {
    this.handleMeasurement();

    if (process.env.NODE_ENV === 'development') {
      // We need to defer the calculation in development so the
      // styles have time to be injected.
      setTimeout(this.handleMeasurement, 0);
    }
  }

  componentDidUpdate(prevProps: Props) {
    if (prevProps.tabs !== this.props.tabs) {
      this.handleMeasurement();
    }
  }

  render() {
    const {
      selected,
      tabs,
      activator,
      tabToFocus,
      siblingTabHasFocus,
    } = this.props;

    const tabsMarkup = tabs.map((tab, index) => {
      return (
        <Tab
          measuring
          key={`${index}${tab.id}Hidden`}
          id={`${tab.id}Measurer`}
          siblingTabHasFocus={siblingTabHasFocus}
          focused={index === tabToFocus}
          selected={index === selected}
          onClick={noop}
          url={tab.url}
        >
          {tab.content}
        </Tab>
      );
    });

    const classname = classNames(styles.Tabs, styles.TabMeasurer);

    return (
      <div className={classname} ref={this.setContainerNode}>
        <EventListener event="resize" handler={this.handleMeasurement} />
        {tabsMarkup}
        {activator}
      </div>
    );
  }

  private setContainerNode = (node: HTMLElement | null) => {
    this.containerNode = node;
  };

  private handleMeasurement = () => {
    if (this.animationFrame) {
      cancelAnimationFrame(this.animationFrame);
    }

<<<<<<< HEAD
    const {handleMeasurement} = this.props;
    const containerWidth = this.containerNode.offsetWidth;

    const hiddenTabNodes =
      this.containerNode instanceof Element && this.containerNode.children;
    const hiddenTabNodesArray: HTMLElement[] = [].slice.call(hiddenTabNodes);
    const hiddenTabWidths = hiddenTabNodesArray.map((node) => {
      return node.getBoundingClientRect().width;
    });
    const disclosureWidth = hiddenTabWidths.pop() as number;

    handleMeasurement({
      containerWidth,
      disclosureWidth,
      hiddenTabWidths,
=======
    this.animationFrame = requestAnimationFrame(() => {
      if (this.containerNode == null) {
        return;
      }

      const {handleMeasurement} = this.props;
      const containerWidth = this.containerNode.offsetWidth;
      const tabMeasurerNode = findDOMNode(this);
      const hiddenTabNodes =
        tabMeasurerNode instanceof Element && tabMeasurerNode.children;
      const hiddenTabNodesArray: HTMLElement[] = [].slice.call(hiddenTabNodes);
      const hiddenTabWidths = hiddenTabNodesArray.map((node) => {
        return node.getBoundingClientRect().width;
      });
      const disclosureWidth = hiddenTabWidths.pop() as number;

      handleMeasurement({
        containerWidth,
        disclosureWidth,
        hiddenTabWidths,
      });
>>>>>>> 9181edd7
    });
  };
}

function noop() {}<|MERGE_RESOLUTION|>--- conflicted
+++ resolved
@@ -87,23 +87,6 @@
       cancelAnimationFrame(this.animationFrame);
     }
 
-<<<<<<< HEAD
-    const {handleMeasurement} = this.props;
-    const containerWidth = this.containerNode.offsetWidth;
-
-    const hiddenTabNodes =
-      this.containerNode instanceof Element && this.containerNode.children;
-    const hiddenTabNodesArray: HTMLElement[] = [].slice.call(hiddenTabNodes);
-    const hiddenTabWidths = hiddenTabNodesArray.map((node) => {
-      return node.getBoundingClientRect().width;
-    });
-    const disclosureWidth = hiddenTabWidths.pop() as number;
-
-    handleMeasurement({
-      containerWidth,
-      disclosureWidth,
-      hiddenTabWidths,
-=======
     this.animationFrame = requestAnimationFrame(() => {
       if (this.containerNode == null) {
         return;
@@ -111,9 +94,8 @@
 
       const {handleMeasurement} = this.props;
       const containerWidth = this.containerNode.offsetWidth;
-      const tabMeasurerNode = findDOMNode(this);
       const hiddenTabNodes =
-        tabMeasurerNode instanceof Element && tabMeasurerNode.children;
+        this.containerNode instanceof Element && this.containerNode.children;
       const hiddenTabNodesArray: HTMLElement[] = [].slice.call(hiddenTabNodes);
       const hiddenTabWidths = hiddenTabNodesArray.map((node) => {
         return node.getBoundingClientRect().width;
@@ -125,7 +107,6 @@
         disclosureWidth,
         hiddenTabWidths,
       });
->>>>>>> 9181edd7
     });
   };
 }
