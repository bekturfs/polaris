--- conflicted
+++ resolved
@@ -50,7 +50,6 @@
   }
 
   render() {
-<<<<<<< HEAD
     return (
       <BannerContext.Provider value>
         <WithinContentContext.Consumer>
@@ -63,6 +62,7 @@
               children,
               status,
               onDismiss,
+              stopAnnouncements,
             } = this.props;
             let color: IconProps['color'];
             let defaultIcon: IconProps['source'];
@@ -163,7 +163,7 @@
                 tabIndex={0}
                 ref={this.wrapper}
                 role={ariaRoleType}
-                aria-live="polite"
+                aria-live={stopAnnouncements ? 'off' : 'polite'}
                 onMouseUp={handleMouseUp}
                 aria-labelledby={headingID}
                 aria-describedby={contentID}
@@ -181,134 +181,6 @@
           }}
         </WithinContentContext.Consumer>
       </BannerContext.Provider>
-=======
-    const {
-      icon,
-      action,
-      secondaryAction,
-      title,
-      children,
-      status,
-      onDismiss,
-      stopAnnouncements,
-    } = this.props;
-    const {withinContentContainer} = this.context;
-
-    let color: IconProps['color'];
-    let defaultIcon: IconProps['source'];
-    let ariaRoleType = 'status';
-
-    switch (status) {
-      case 'success':
-        color = 'greenDark';
-        defaultIcon = CircleTickMajorTwotone;
-        break;
-      case 'info':
-        color = 'tealDark';
-        defaultIcon = CircleInformationMajorTwotone;
-        break;
-      case 'warning':
-        color = 'yellowDark';
-        defaultIcon = CircleAlertMajorTwotone;
-        ariaRoleType = 'alert';
-        break;
-      case 'critical':
-        color = 'redDark';
-        defaultIcon = CircleDisabledMajorTwotone;
-        ariaRoleType = 'alert';
-        break;
-      default:
-        color = 'inkLighter';
-        defaultIcon = FlagMajorTwotone;
-    }
-
-    const className = classNames(
-      styles.Banner,
-      status && styles[variationName('status', status)],
-      onDismiss && styles.hasDismiss,
-      withinContentContainer
-        ? styles.withinContentContainer
-        : styles.withinPage,
-    );
-
-    const id = uniqueID();
-    const iconName = icon || defaultIcon;
-
-    let headingMarkup: React.ReactNode = null;
-    let headingID: string | undefined;
-
-    if (title) {
-      headingID = `${id}Heading`;
-      headingMarkup = (
-        <div className={styles.Heading} id={headingID}>
-          <Heading element="p">{title}</Heading>
-        </div>
-      );
-    }
-
-    const buttonSizeValue = withinContentContainer ? 'slim' : undefined;
-
-    const secondaryActionMarkup = secondaryAction
-      ? secondaryActionFrom(secondaryAction)
-      : null;
-
-    const actionMarkup = action ? (
-      <div className={styles.Actions}>
-        <ButtonGroup>
-          <div className={styles.PrimaryAction}>
-            {buttonFrom(action, {outline: true, size: buttonSizeValue})}
-          </div>
-          {secondaryActionMarkup}
-        </ButtonGroup>
-      </div>
-    ) : null;
-
-    let contentMarkup = null;
-    let contentID: string | undefined;
-
-    if (children || actionMarkup) {
-      contentID = `${id}Content`;
-      contentMarkup = (
-        <div className={styles.Content} id={contentID}>
-          {children}
-          {actionMarkup}
-        </div>
-      );
-    }
-
-    const dismissButton = onDismiss ? (
-      <div className={styles.Dismiss}>
-        <Button
-          plain
-          icon={CancelSmallMinor}
-          onClick={onDismiss}
-          accessibilityLabel="Dismiss notification"
-        />
-      </div>
-    ) : null;
-
-    return (
-      <div
-        className={className}
-        // eslint-disable-next-line jsx-a11y/no-noninteractive-tabindex
-        tabIndex={0}
-        ref={this.wrapper}
-        role={ariaRoleType}
-        aria-live={stopAnnouncements ? 'off' : 'polite'}
-        onMouseUp={handleMouseUp}
-        aria-labelledby={headingID}
-        aria-describedby={contentID}
-      >
-        {dismissButton}
-        <div className={styles.Ribbon}>
-          <Icon source={iconName} color={color} backdrop />
-        </div>
-        <div>
-          {headingMarkup}
-          {contentMarkup}
-        </div>
-      </div>
->>>>>>> 9181edd7
     );
   }
 }
