import * as React from 'react';
import {mountWithAppProvider} from 'test-utilities';
<<<<<<< HEAD
import {Button, Icon, UnstyledLink, Heading} from 'components';
import Banner from '..';
import {Provider} from '../../WithinContentContext';

=======
>>>>>>> 82773280
import {
  CirclePlusMinor,
  CircleAlertMajorTwotone,
  CircleDisabledMajorTwotone,
  CircleTickMajorTwotone,
  CircleInformationMajorTwotone,
  FlagMajorTwotone,
} from '@shopify/polaris-icons';

import {Button, Icon, UnstyledLink, Heading} from 'components';
import Banner from '..';

describe('<Banner />', () => {
  it('renders a title', () => {
    const banner = mountWithAppProvider(<Banner title="Banner title" />);
    expect(banner.find(Heading).contains('Banner title')).toBe(true);
  });

  it('passes a p element to Heading', () => {
    const banner = mountWithAppProvider(<Banner title="Banner title" />);
    expect(banner.find(Heading).prop('element')).toBe('p');
  });

  it('passes the provided icon source to Icon', () => {
    const banner = mountWithAppProvider(<Banner icon={CirclePlusMinor} />);
    expect(banner.find(Icon).prop('source')).toBe(CirclePlusMinor);
  });

  it('uses a greenDark circleCheckMark if status is success', () => {
    const banner = mountWithAppProvider(<Banner status="success" />);
    expect(banner.find(Icon).prop('source')).toBe(CircleTickMajorTwotone);
    expect(banner.find(Icon).prop('color')).toBe('greenDark');
  });

  it('uses a tealDark circleInformation if status is info', () => {
    const banner = mountWithAppProvider(<Banner status="info" />);
    expect(banner.find(Icon).prop('source')).toBe(
      CircleInformationMajorTwotone,
    );
    expect(banner.find(Icon).prop('color')).toBe('tealDark');
  });

  it('uses a yellowDark circleAlert if status is warning', () => {
    const banner = mountWithAppProvider(<Banner status="warning" />);
    expect(banner.find(Icon).prop('source')).toBe(CircleAlertMajorTwotone);
    expect(banner.find(Icon).prop('color')).toBe('yellowDark');
  });

  it('uses a redDark circleBarred if status is critical', () => {
    const banner = mountWithAppProvider(<Banner status="critical" />);
    expect(banner.find(Icon).prop('source')).toBe(CircleDisabledMajorTwotone);
    expect(banner.find(Icon).prop('color')).toBe('redDark');
  });

  it('uses a default icon', () => {
    const banner = mountWithAppProvider(<Banner />);
    expect(banner.find(Icon).prop('source')).toBe(FlagMajorTwotone);
    expect(banner.find(Icon).prop('color')).toBe('inkLighter');
  });

  describe('onDismiss()', () => {
    it('is called when the dismiss button is clicked', () => {
      const spy = jest.fn();
      const banner = mountWithAppProvider(<Banner onDismiss={spy} />);
      banner.find(Button).simulate('click');
      expect(spy).toHaveBeenCalled();
    });
  });

  const bannerWithSecondaryAction = mountWithAppProvider(
    <Banner
      title="Test"
      action={{
        content: 'Primary action',
      }}
      secondaryAction={{
        content: 'Secondary external link',
        url: 'https://test.com',
        external: true,
      }}
    >
      Hello World
    </Banner>,
  );

  const unstyledLink = bannerWithSecondaryAction.find(UnstyledLink).find('a');

  it('creates an external link when external prop is true in secondaryAction', () => {
    expect(unstyledLink.prop('target')).toBe('_blank');
  });

  it('adds the noopener and noreferrer accessibility attributes to external link in secondaryAction', () => {
    expect(unstyledLink.prop('rel')).toBe('noopener noreferrer');
  });

  const mockContext = {
    withinContentContainer: true,
  };

  const bannerWithContentContext = mountWithAppProvider(
    <Provider value={mockContext}>
      <Banner
        action={{
          content: 'Primary action',
        }}
      >
        Some content
      </Banner>
    </Provider>,
  );

  it('renders a slim button with contentContext', () => {
    const button = bannerWithContentContext.find(Button);
    expect(button.prop('size')).toBe('slim');
  });
});<|MERGE_RESOLUTION|>--- conflicted
+++ resolved
@@ -1,12 +1,4 @@
 import * as React from 'react';
-import {mountWithAppProvider} from 'test-utilities';
-<<<<<<< HEAD
-import {Button, Icon, UnstyledLink, Heading} from 'components';
-import Banner from '..';
-import {Provider} from '../../WithinContentContext';
-
-=======
->>>>>>> 82773280
 import {
   CirclePlusMinor,
   CircleAlertMajorTwotone,
@@ -15,9 +7,10 @@
   CircleInformationMajorTwotone,
   FlagMajorTwotone,
 } from '@shopify/polaris-icons';
-
+import {mountWithAppProvider} from 'test-utilities';
 import {Button, Icon, UnstyledLink, Heading} from 'components';
 import Banner from '..';
+import {Provider} from '../../WithinContentContext';
 
 describe('<Banner />', () => {
   it('renders a title', () => {
