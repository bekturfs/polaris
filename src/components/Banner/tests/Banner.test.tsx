--- conflicted
+++ resolved
@@ -2,15 +2,8 @@
 import {mountWithAppProvider} from 'test-utilities';
 import {Button, Icon, UnstyledLink, Heading} from 'components';
 import Banner from '..';
+import {Provider} from '../../WithinContentContext';
 
-<<<<<<< HEAD
-import successIcon from '../icons/circle-check-mark.svg';
-import fallbackIcon from '../icons/flag.svg';
-import warningIcon from '../icons/circle-alert.svg';
-import criticalIcon from '../icons/circle-barred.svg';
-import infoIcon from '../icons/circle-information.svg';
-import {Provider} from '../../WithinContentContext';
-=======
 import {
   CircleAlertMajorTwotone,
   CircleDisabledMajorTwotone,
@@ -18,7 +11,6 @@
   CircleInformationMajorTwotone,
   FlagMajorTwotone,
 } from '../../../icons';
->>>>>>> 2f4790fb
 
 describe('<Banner />', () => {
   it('renders a title', () => {
