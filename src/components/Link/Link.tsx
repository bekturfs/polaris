--- conflicted
+++ resolved
@@ -17,11 +17,7 @@
   onClick?(): void;
 }
 
-<<<<<<< HEAD
 export default function Link({url, children, onClick, external, id}: Props) {
-=======
-export default function Link({url, children, external, onClick}: Props) {
->>>>>>> 7b54e427
   return url ? (
     <UnstyledLink
       onClick={onClick}
