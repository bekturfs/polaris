--- conflicted
+++ resolved
@@ -25,16 +25,6 @@
   margin: spacing() spacing() $offset-from-activator;
 }
 
-<<<<<<< HEAD
-=======
-.light {
-  .Wrapper {
-    background: var(--p-surface);
-    color: var(--p-text);
-  }
-}
-
->>>>>>> 7f467c69
 .Wrapper {
   position: relative;
   display: flex;
