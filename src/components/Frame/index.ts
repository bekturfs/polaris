--- conflicted
+++ resolved
@@ -2,24 +2,15 @@
 
 export {Props} from './Frame';
 
-<<<<<<< HEAD
-export {DEFAULT_TOAST_DURATION, Provider, Consumer} from './components';
+export {
+  DEFAULT_TOAST_DURATION,
+  DEFAULT_TOAST_DURATION_WITH_ACTION,
+  Provider,
+  Consumer,
+} from './components';
 
 export {ContextualSaveBarProps, FrameContext, ToastProps} from './types';
 
 export {createFrameContext, CreateFrameContext} from './utilities';
-=======
-export {
-  DEFAULT_TOAST_DURATION,
-  DEFAULT_TOAST_DURATION_WITH_ACTION,
-} from './components';
-
-export {
-  ContextualSaveBarProps,
-  FrameContext,
-  frameContextTypes,
-  ToastProps,
-} from './types';
->>>>>>> 82773280
 
 export default Frame;