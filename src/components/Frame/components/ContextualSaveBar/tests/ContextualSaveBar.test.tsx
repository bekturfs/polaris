--- conflicted
+++ resolved
@@ -1,16 +1,8 @@
-<<<<<<< HEAD
 import React from 'react';
 import {mountWithAppProvider, trigger} from 'test-utilities/legacy';
 import {Button, Image, Modal} from 'components';
-=======
-import * as React from 'react';
-import {mountWithAppProvider, trigger} from 'test-utilities';
-import {polarisAppProviderContextTypes} from 'components/AppProvider';
-import {createThemeContext, ThemeContext} from 'components/ThemeProvider';
-import {createAppProviderContext, Button, Image} from 'components';
+import ContextualSaveBar from '../ContextualSaveBar';
 import {DiscardConfirmationModal} from '../components';
->>>>>>> 8c32fafb
-import ContextualSaveBar from '../ContextualSaveBar';
 
 describe('<ContextualSaveBar />', () => {
   describe('discardAction', () => {
@@ -277,22 +269,6 @@
       expect(contextualSaveBar.find(Image).exists()).toBeFalsy();
     });
   });
-<<<<<<< HEAD
 });
-=======
-});
-
-function addPolarisContext(logo: ThemeContext) {
-  const context = {
-    ...createAppProviderContext(),
-    ...createThemeContext(logo),
-  };
-
-  return {
-    context,
-    childContextTypes: polarisAppProviderContextTypes,
-  };
-}
-
-function noop() {}
->>>>>>> 8c32fafb
+
+function noop() {}