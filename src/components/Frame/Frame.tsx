--- conflicted
+++ resolved
@@ -276,12 +276,7 @@
     );
   };
 
-<<<<<<< HEAD
-  @autobind
-  private showToast(toast: ToastPropsWithID) {
-=======
-  private showToast = (toast: {id: string} & ToastProps) => {
->>>>>>> 82773280
+  private showToast = (toast: ToastPropsWithID) => {
     this.setState(({toastMessages}: State) => {
       const hasToastById =
         toastMessages.find(({id}) => id === toast.id) != null;
@@ -291,12 +286,7 @@
     });
   };
 
-<<<<<<< HEAD
-  @autobind
-  private hideToast({id}: ToastID) {
-=======
-  private hideToast = ({id}: {id: string}) => {
->>>>>>> 82773280
+  private hideToast = ({id}: ToastID) => {
     this.setState(({toastMessages}: State) => {
       return {
         toastMessages: toastMessages.filter(({id: toastId}) => id !== toastId),
@@ -374,10 +364,8 @@
     if (key === 'Escape') {
       this.handleNavigationDismiss();
     }
-<<<<<<< HEAD
   }
 
-  @autobind
   get getContext(): FrameContext {
     return {
       frame: {
@@ -390,9 +378,6 @@
       },
     };
   }
-=======
-  };
->>>>>>> 82773280
 }
 
 const navTransitionClasses = {
