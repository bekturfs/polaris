import type {ReactNode, FormEvent} from 'react';
import {
  useContext,
  memo,
  useEffect,
  useRef,
  useCallback,
  Fragment,
} from 'react';

import {useI18n} from '../../../../utilities/i18n';
import {classNames} from '../../../../utilities/css';
import {RowContext} from '../../../../utilities/index-table';
import {useIndexValue} from '../../../../utilities/index-provider';
import {Checkbox as PolarisCheckbox} from '../../../Checkbox';
import {setRootProperty} from '../../../../utilities/set-root-property';
import sharedStyles from '../../IndexTable.scss';

import styles from './Checkbox.scss';

export const Checkbox = memo(function Checkbox() {
  const i18n = useI18n();
  const {resourceName, condensed} = useIndexValue();
  const {itemId, selected, onInteraction} = useContext(RowContext);

  const wrapperClassName = classNames(
    styles.Wrapper,
    condensed ? styles.condensed : styles.expanded,
  );

  const Wrapper = condensed ? Fragment : CheckboxWrapper;

  return (
    <Wrapper>
      <div className={styles.TableCellContentContainer}>
        <div
          className={wrapperClassName}
          onClick={onInteraction}
          onKeyUp={noop}
        >
          <PolarisCheckbox
            id={itemId}
            label={i18n.translate('Polaris.IndexTable.selectItem', {
              resourceName: resourceName.singular,
            })}
            labelHidden
            checked={selected}
          />
        </div>
      </div>
    </Wrapper>
  );
});

interface CheckboxWrapperProps {
  children: ReactNode;
}

export function CheckboxWrapper({children}: CheckboxWrapperProps) {
  const checkboxNode = useRef<HTMLTableDataCellElement>(null);

  const handleResize = useCallback(() => {
    if (!checkboxNode.current) return;

    const {width} = checkboxNode.current.getBoundingClientRect();
    setRootProperty('--p-checkbox-offset', `${width}px`, null);
  }, []);

  useEffect(() => {
    handleResize();
  }, [handleResize]);

  useEffect(() => {
    if (!checkboxNode.current) return;
    window.addEventListener('resize', handleResize);

    return () => {
      window.removeEventListener('resize', handleResize);
    };
  }, [handleResize]);

  const checkboxClassName = classNames(
    sharedStyles.TableCell,
    sharedStyles['TableCell-first'],
  );

  return (
    <td className={checkboxClassName} ref={checkboxNode}>
      {children}
    </td>
  );
}

<<<<<<< HEAD
function stopPropagation(event: MouseEvent | KeyboardEvent | FormEvent) {
  event.stopPropagation();
}
=======
function noop() {}
>>>>>>> c784d2a9
<|MERGE_RESOLUTION|>--- conflicted
+++ resolved
@@ -1,4 +1,4 @@
-import type {ReactNode, FormEvent} from 'react';
+import type {ReactNode} from 'react';
 import {
   useContext,
   memo,
@@ -91,10 +91,4 @@
   );
 }
 
-<<<<<<< HEAD
-function stopPropagation(event: MouseEvent | KeyboardEvent | FormEvent) {
-  event.stopPropagation();
-}
-=======
-function noop() {}
->>>>>>> c784d2a9
+function noop() {}