import React from 'react';
import {mountWithApp, ReactTestingElement, CustomRoot} from 'test-utilities';
import {KeypressListener} from 'components';

import {TextField} from '../../TextField';
<<<<<<< HEAD
import {Key} from '../../../types';
=======
import {Key, SectionDescriptor} from '../../../types';
>>>>>>> 32d04bcc
import {MappedOption, MappedAction} from '../components';
import {ComboBoxTextFieldContext} from '../../../utilities/combo-box';
import {Autocomplete} from '../Autocomplete';
import {ComboBox} from '../../ComboBox';
import type {ComboBoxProps} from '../../ComboBox';
import {ListBox} from '../../ListBox';

describe('<Autocomplete/>', () => {
  const options = [
    {value: 'cheese_pizza', label: 'Cheese Pizza', id: '1'},
    {value: 'macaroni_pizza', label: 'Macaroni Pizza', id: '2'},
    {value: 'pepperoni_pizza', label: 'Pepperoni Pizza', id: '3'},
  ];
  const defaultProps = {
    options,
    selected: [],
    textField: (
      <ComboBox.TextField label="" onChange={noop} autoComplete="off" />
    ),
    onSelect: noop,
  };

  it('mounts', () => {
    const autocomplete = mountWithApp(
      <Autocomplete
        options={options}
        selected={[]}
        textField={renderTextField()}
        onSelect={noop}
      />,
    );
    expect(autocomplete).toContainReactComponent(ComboBox);
  });

  it('displays a spinner when loading is true', () => {
    const autocomplete = mountWithApp(
      <Autocomplete
        options={options}
        selected={[]}
        textField={renderTextField()}
        onSelect={noop}
        loading
      />,
    );

    triggerFocus(autocomplete.find(ComboBox));

    expect(autocomplete).toContainReactComponent(ListBox.Loading);
  });

  describe('<Combobox />', () => {
    describe('props', () => {
      describe('id', () => {
        // id is a noop in the new implementation - test is to ensure we keep the id prop
        it('does nothing', () => {
          const id = 'unique_id_Jf939sjf8js8NNsJ8';
          const autocomplete = mountWithApp(
            <Autocomplete {...defaultProps} id={id} />,
          );

          expect(autocomplete).not.toContainReactHtml(id);
        });
      });

      describe('options', () => {
        it('renders a ListBox.Option for each option', () => {
          const options = [
            {value: 'cheese_pizza', label: 'Cheese Pizza'},
            {value: 'macaroni_pizza', label: 'Macaroni Pizza'},
            {value: 'pepperoni_pizza', label: 'Pepperoni Pizza'},
            {value: 'other_pizza', label: 'Other Pizza'},
          ];
          const autocomplete = mountWithApp(
            <Autocomplete {...defaultProps} options={options} />,
          );

          triggerFocus(autocomplete.find(ComboBox));

          expect(autocomplete).toContainReactComponentTimes(
            ListBox.Option,
            options.length,
          );
        });

        it('passes selected to ListBox.Option', () => {
          const selected = 'cheese_pizza';
          const options = [
            {value: selected, label: 'Cheese Pizza'},
            {value: 'macaroni_pizza', label: 'Macaroni Pizza'},
            {value: 'pepperoni_pizza', label: 'Pepperoni Pizza'},
            {value: 'other_pizza', label: 'Other Pizza'},
          ];
          const autocomplete = mountWithApp(
            <Autocomplete
              {...defaultProps}
              options={options}
              selected={[selected]}
            />,
          );

          triggerFocus(autocomplete.find(ComboBox));

          expect(autocomplete).toContainReactComponent(MappedOption, {
            ...options[0],
            selected: true,
          });
        });
      });

      describe('selected', () => {
        it('renders selected values on options', () => {
          const selectedOption = {
            value: 'cheese_pizza',
            label: 'Cheese Pizza',
            id: '1',
          };
          const options = [
            selectedOption,
            {value: 'macaroni_pizza', label: 'Macaroni Pizza', id: '2'},
            {value: 'pepperoni_pizza', label: 'Pepperoni Pizza', id: '3'},
            {value: 'other_pizza', label: 'Other Pizza', id: '4'},
          ];
          const autocomplete = mountWithApp(
            <Autocomplete
              {...defaultProps}
              options={options}
              selected={[selectedOption.value]}
            />,
          );

          triggerFocus(autocomplete.find(ComboBox));

          expect(autocomplete).toContainReactComponent(MappedOption, {
            ...selectedOption,
            selected: true,
          });
        });
      });

      describe('textField', () => {
        it('is passed to ComboBox', () => {
          const textField = (
            <ComboBox.TextField
              label="label"
              onChange={noop}
              autoComplete="off"
            />
          );
          const autocomplete = mountWithApp(
            <Autocomplete {...defaultProps} textField={textField} />,
          );

          expect(autocomplete).toContainReactComponent(ComboBox, {
            activator: textField,
          });
        });
      });

      describe('preferredPosition', () => {
        it('is passed to ComboBox', () => {
          const preferredPosition = 'above';
          const autocomplete = mountWithApp(
            <Autocomplete
              {...defaultProps}
              preferredPosition={preferredPosition}
            />,
          );

          expect(autocomplete).toContainReactComponent(ComboBox, {
            preferredPosition,
          });
        });
      });

      describe('listTitle', () => {
        it('renders a ListBoxSection with a ListBoxHeader', () => {
          const listTitle = 'title';
          const autocomplete = mountWithApp(
            <Autocomplete {...defaultProps} listTitle={listTitle} />,
          );

          triggerFocus(autocomplete.find(ComboBox));

          expect(autocomplete).toContainReactComponent(ListBox.Section, {
            divider: false,
          });
        });
      });

      describe('allowMultiple', () => {
        it('is passed to ComboBox', () => {
          const allowMultiple = true;
          const autocomplete = mountWithApp(
            <Autocomplete {...defaultProps} allowMultiple={allowMultiple} />,
          );

          expect(autocomplete).toContainReactComponent(ComboBox, {
            allowMultiple,
          });
        });
      });

      describe('actionBefore', () => {
        it('renders MappedAction', () => {
          const actionBefore = {
            accessibilityLabel: 'label',
            helpText: 'help text',
            image: '',
            prefix: null,
            suffix: null,
            ellipsis: false,
            active: false,
            role: 'option',
            icon: 'icon',
            disabled: false,
            destructive: true,
            badge: {
              status: 'new' as const,
              content: 'new',
            },
          };
          const autocomplete = mountWithApp(
            <Autocomplete {...defaultProps} actionBefore={actionBefore} />,
          );

          triggerFocus(autocomplete.find(ComboBox));

          expect(autocomplete).toContainReactComponent(MappedAction);
        });
      });

      describe('loading', () => {
        it('renders ListBox.Loading', () => {
          const autocomplete = mountWithApp(
            <Autocomplete {...defaultProps} loading />,
          );

          triggerFocus(autocomplete.find(ComboBox));

          expect(autocomplete).toContainReactComponent(ListBox.Loading);
        });
      });

      describe('willLoadMoreResults', () => {
        it('renders options while loading', () => {
          const options = [
            {value: 'cheese_pizza', label: 'Cheese Pizza'},
            {value: 'macaroni_pizza', label: 'Macaroni Pizza'},
            {value: 'pepperoni_pizza', label: 'Pepperoni Pizza'},
            {value: 'other_pizza', label: 'Other Pizza'},
          ];
          const autocomplete = mountWithApp(
            <Autocomplete
              {...defaultProps}
              loading
              willLoadMoreResults
              options={options}
            />,
          );

          triggerFocus(autocomplete.find(ComboBox));

          expect(autocomplete).toContainReactComponentTimes(
            ListBox.Option,
            options.length,
          );
        });
      });

      describe('emptyState', () => {
        function EmptyState() {
          return null;
        }

        it('does not render if an action exists', () => {
          const autocomplete = mountWithApp(
            <Autocomplete
              {...defaultProps}
              actionBefore={{content: 'action'}}
            />,
          );

          triggerFocus(autocomplete.find(ComboBox));

          expect(autocomplete).not.toContainReactComponent(EmptyState);
        });

        it('does not render when options exists', () => {
          const emptyState = <EmptyState />;
          const options = [{value: 'cheese_pizza', label: 'Cheese Pizza'}];
          const autocomplete = mountWithApp(
            <Autocomplete
              {...defaultProps}
              options={options}
              emptyState={emptyState}
            />,
          );

          triggerFocus(autocomplete.find(ComboBox));

          expect(autocomplete).not.toContainReactComponent(EmptyState);
        });

        it('does not render when loading is true', () => {
          const emptyState = <EmptyState />;
          const autocomplete = mountWithApp(
            <Autocomplete {...defaultProps} loading emptyState={emptyState} />,
          );

          triggerFocus(autocomplete.find(ComboBox));

          expect(autocomplete).not.toContainReactComponent(EmptyState);
        });

        it("renders while loading is false and options don't exists", () => {
          const emptyState = <EmptyState />;
          const autocomplete = mountWithApp(
            <Autocomplete
              {...defaultProps}
              loading={false}
              options={[]}
              emptyState={emptyState}
            />,
          );

          triggerFocus(autocomplete.find(ComboBox));

          expect(autocomplete).toContainReactComponent(EmptyState);
        });
      });

      describe('onSelect', () => {
        it('is called when the newly selected value', () => {
          const onSelectSpy = jest.fn();
          const options = [
            {value: 'cheese_pizza', label: 'Cheese Pizza'},
            {value: 'macaroni_pizza', label: 'Macaroni Pizza'},
          ];
          const value = options[0].value;
          const autocomplete = mountWithApp(
            <Autocomplete
              {...defaultProps}
              options={options}
              onSelect={onSelectSpy}
            />,
          );

          triggerFocus(autocomplete.find(ComboBox));
          triggerOnSelect(autocomplete, value);

          expect(onSelectSpy).toHaveBeenLastCalledWith([value]);
        });

        it('is not called with the deselected value when allowMultiple is true', () => {
          const onSelectSpy = jest.fn();
          const options = [
            {value: 'cheese_pizza', label: 'Cheese Pizza'},
            {value: 'macaroni_pizza', label: 'Macaroni Pizza'},
          ];
          const value = options[0].value;
          const autocomplete = mountWithApp(
            <Autocomplete
              {...defaultProps}
              options={options}
              onSelect={onSelectSpy}
              selected={[value]}
              allowMultiple
            />,
          );

          triggerFocus(autocomplete.find(ComboBox));
          triggerOnSelect(autocomplete, value);

          expect(onSelectSpy).toHaveBeenLastCalledWith([]);
        });

        it('is called with multiple values when allowMultiple is true', () => {
          const onSelectSpy = jest.fn();
          const options = [
            {value: 'cheese_pizza', label: 'Cheese Pizza'},
            {value: 'macaroni_pizza', label: 'Macaroni Pizza'},
          ];
          const valueOne = options[0].value;
          const valueTwo = options[1].value;
          const autocomplete = mountWithApp(
            <Autocomplete
              {...defaultProps}
              options={options}
              onSelect={onSelectSpy}
              selected={[valueOne]}
              allowMultiple
            />,
          );

          triggerFocus(autocomplete.find(ComboBox));
          triggerOnSelect(autocomplete, valueTwo);

          expect(onSelectSpy).toHaveBeenLastCalledWith([valueOne, valueTwo]);
        });
      });

      describe('onLoadMoreResults', () => {
        it('is passed to ComboBox', () => {
          const onLoadMoreResults = jest.fn();
          const autocomplete = mountWithApp(
            <Autocomplete
              {...defaultProps}
              onLoadMoreResults={onLoadMoreResults}
            />,
          );

          expect(autocomplete).toContainReactComponent(ComboBox, {
            onScrolledToBottom: onLoadMoreResults,
          });
        });
      });
    });

    it('`Enter` keypress in <Autocomplete/> prevents default to stop `onSubmit` from being called when wrapped in a <form>', () => {
      const preventDefaultSpy = jest.fn();

      const autocomplete = mountWithApp(
        <form>
          <Autocomplete
            options={options}
            selected={[]}
            textField={renderTextField()}
            onSelect={noop}
            loading
          />
        </form>,
      );

      triggerFocus(autocomplete.find(ComboBox));
<<<<<<< HEAD
      autocomplete
        .find(ComboBox.TextField)
        ?.find(TextField)
        ?.trigger('onFocus');
      autocomplete
=======
      autocomplete
        .find(ComboBox.TextField)
        ?.find(TextField)
        ?.trigger('onFocus');
      autocomplete
>>>>>>> 32d04bcc
        .find(KeypressListener, {keyCode: Key.Enter})!
        .trigger('handler', {
          preventDefault: preventDefaultSpy,
          stopPropagation: noop,
        });

      expect(preventDefaultSpy).toHaveBeenCalled();
    });
  });

  describe('loading', () => {
    it('does not render options when loading is true', () => {
      const autocomplete = mountWithApp(
        <Autocomplete
          options={options}
          selected={[]}
          textField={renderTextField()}
          onSelect={noop}
          loading
        />,
      );

      expect(autocomplete).not.toContainReactComponent(ListBox.Option);
    });
  });

  describe('onLoadMoreResults', () => {
    it('gets called when then end of the option list is reached', () => {
      const spy = jest.fn();
      const autocomplete = mountWithApp(
        <Autocomplete
          options={options}
          selected={[]}
          textField={renderTextField()}
          onSelect={noop}
          onLoadMoreResults={spy}
        />,
      );

      autocomplete.find(ComboBox)?.trigger('onScrolledToBottom');

      expect(spy).toHaveBeenCalledTimes(1);
    });
  });

  describe('Multiple sections', () => {
    const multipleSectionsOptions: SectionDescriptor[] = [
      {
        title: 'Pizzas',
        options: [
          {value: 'cheese_pizza', label: 'Cheese Pizza'},
          {value: 'macaroni_pizza', label: 'Macaroni Pizza'},
        ],
      },
      {
        title: 'Pastas',
        options: [
          {value: 'spaghetti', label: 'Spaghetti'},
          {value: 'conchiglie', label: 'Conchiglie'},
          {value: 'Bucatini', label: 'Bucatini'},
        ],
      },
    ];

    it('renders one ListBox.Option for each option provided on all sections', () => {
      const allOptionsLength = multipleSectionsOptions.reduce(
        (lengthAccumulated, {options}) => {
          return lengthAccumulated + options.length;
        },
        0,
      );

      const autocomplete = mountWithApp(
        <Autocomplete {...defaultProps} options={multipleSectionsOptions} />,
      );

      triggerFocus(autocomplete.find(ComboBox));

      expect(autocomplete).toContainReactComponentTimes(
        ListBox.Option,
        allOptionsLength,
      );
    });

    it('renders one ListBox.Section for each section', () => {
      const autocomplete = mountWithApp(
        <Autocomplete {...defaultProps} options={multipleSectionsOptions} />,
      );

      triggerFocus(autocomplete.find(ComboBox));
      expect(autocomplete).toContainReactComponentTimes(
        ListBox.Section,
        multipleSectionsOptions.length,
      );
    });

    it('does not show section options and title if no options are provided', () => {
      const sectionWithNoOption: SectionDescriptor = {
        title: 'Candies',
        options: [],
      };

      const newOptions = [...multipleSectionsOptions, sectionWithNoOption];

      const autocomplete = mountWithApp(
        <Autocomplete {...defaultProps} options={newOptions} />,
      );

      triggerFocus(autocomplete.find(ComboBox));

      expect(autocomplete).toContainReactComponentTimes(
        ListBox.Section,
        newOptions.length - 1,
      );
    });
  });

  function noop() {}

  function renderTextField() {
    return (
      <Autocomplete.TextField label="" onChange={noop} autoComplete="off" />
    );
  }
});

function triggerFocus(combobox: ReactTestingElement<ComboBoxProps> | null) {
  combobox &&
    combobox
      .find(ComboBoxTextFieldContext.Provider)!
      .triggerKeypath('value.onTextFieldFocus');
}

function triggerOnSelect(
  autocomplete: CustomRoot<unknown, any> | null,
  values: string,
) {
  const listbox = autocomplete!.find(ListBox);
  listbox!.trigger('onSelect', values);
}<|MERGE_RESOLUTION|>--- conflicted
+++ resolved
@@ -3,11 +3,7 @@
 import {KeypressListener} from 'components';
 
 import {TextField} from '../../TextField';
-<<<<<<< HEAD
-import {Key} from '../../../types';
-=======
 import {Key, SectionDescriptor} from '../../../types';
->>>>>>> 32d04bcc
 import {MappedOption, MappedAction} from '../components';
 import {ComboBoxTextFieldContext} from '../../../utilities/combo-box';
 import {Autocomplete} from '../Autocomplete';
@@ -442,19 +438,12 @@
       );
 
       triggerFocus(autocomplete.find(ComboBox));
-<<<<<<< HEAD
+
       autocomplete
         .find(ComboBox.TextField)
         ?.find(TextField)
         ?.trigger('onFocus');
       autocomplete
-=======
-      autocomplete
-        .find(ComboBox.TextField)
-        ?.find(TextField)
-        ?.trigger('onFocus');
-      autocomplete
->>>>>>> 32d04bcc
         .find(KeypressListener, {keyCode: Key.Enter})!
         .trigger('handler', {
           preventDefault: preventDefaultSpy,
