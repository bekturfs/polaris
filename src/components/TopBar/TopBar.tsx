--- conflicted
+++ resolved
@@ -58,14 +58,7 @@
       onNavigationToggle,
       onSearchResultsDismiss,
       contextControl,
-<<<<<<< HEAD
-      polaris: {theme},
-=======
-      polaris: {
-        intl,
-        theme: {logo},
-      },
->>>>>>> c66fd76c
+      polaris: {intl, theme},
     } = this.props;
     const logo = theme && theme.logo;
     const {focused} = this.state;
