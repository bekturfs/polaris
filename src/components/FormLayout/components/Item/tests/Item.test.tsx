--- conflicted
+++ resolved
@@ -6,20 +6,14 @@
 
 describe('<Item />', () => {
   it('renders its children', () => {
-<<<<<<< HEAD
     const children = (
       <TextField onChange={noop} label="test" autoComplete="off" />
     );
-    const item = mountWithAppProvider(<Item>{children}</Item>);
-    expect(item.contains(children)).toBe(true);
-=======
-    const children = <TextField onChange={noop} label="test" />;
     const item = mountWithApp(<Item>{children}</Item>);
     expect(item).toContainReactComponent(TextField, {
       onChange: noop,
       label: 'test',
     });
->>>>>>> 0ea90363
   });
 });
 
