import React from 'react';
import {TextField} from 'components';
import {mountWithApp} from 'test-utilities';

import {Group} from '../Group';

describe('<Group />', () => {
  const children = <TextField onChange={noop} label="test" />;
  const title = 'Title';
  const helpText = 'Help text';

<<<<<<< HEAD
  beforeAll(() => {
    children = <TextField onChange={noop} label="test" autoComplete="off" />;
    title = 'Title';
    helpText = 'Help text';
    item = mountWithAppProvider(
=======
  it('renders its children', () => {
    const group = mountWithApp(
>>>>>>> 8dc4441d
      <Group title={title} helpText={helpText}>
        {children}
      </Group>,
    );
    expect(group).toContainReactComponent(TextField, {
      onChange: noop,
      label: 'test',
    });
  });

  it('renders its title', () => {
    const group = mountWithApp(
      <Group title={title} helpText={helpText}>
        {children}
      </Group>,
    );
    expect(group).toContainReactText(title);
  });

  it('renders its help text', () => {
    const group = mountWithApp(
      <Group title={title} helpText={helpText}>
        {children}
      </Group>,
    );
    expect(group).toContainReactText(helpText);
  });
});

function noop() {}<|MERGE_RESOLUTION|>--- conflicted
+++ resolved
@@ -5,20 +5,14 @@
 import {Group} from '../Group';
 
 describe('<Group />', () => {
-  const children = <TextField onChange={noop} label="test" />;
+  const children = (
+    <TextField onChange={noop} label="test" autoComplete="off" />
+  );
   const title = 'Title';
   const helpText = 'Help text';
 
-<<<<<<< HEAD
-  beforeAll(() => {
-    children = <TextField onChange={noop} label="test" autoComplete="off" />;
-    title = 'Title';
-    helpText = 'Help text';
-    item = mountWithAppProvider(
-=======
   it('renders its children', () => {
     const group = mountWithApp(
->>>>>>> 8dc4441d
       <Group title={title} helpText={helpText}>
         {children}
       </Group>,
