import React, {useContext, useRef} from 'react';
import {createUniqueIDFactory} from '@shopify/javascript-utilities/other';
import {Toast as AppBridgeToast} from '@shopify/app-bridge/actions';

import {DEFAULT_TOAST_DURATION, FrameContext, ToastProps} from '../Frame';
import {useDeepCompare} from '../../utilities/use-deep-compare';
import {useAppBridge} from '../../utilities/app-bridge';

const createId = createUniqueIDFactory('Toast');

// The script in the styleguide that generates the Props Explorer data expects
// a component's props to be found in the Props interface. This silly workaround
// ensures that the Props Explorer table is generated correctly, instead of
// crashing if we write `ComposedProps = ToastProps & WithAppProviderProps`
interface Props extends ToastProps {}

function Toast(props: Props) {
  const id = useRef(createId());
  const appBridgeToast = useRef<AppBridgeToast.Toast>();
  const frame = useContext(FrameContext);
  const appBridge = useAppBridge();

  useDeepCompare(
    () => {
      const {
        error,
        content,
        duration = DEFAULT_TOAST_DURATION,
        onDismiss,
      } = props;
      const toastId = id.current;

      if (appBridge == null && frame) {
        frame.showToast({
          id: id.current,
          ...props,
        });
      } else if (appBridge != null) {
        // eslint-disable-next-line no-console
        console.warn(
          "Deprecation: Using `Toast` in an embedded app is deprecated and will be removed in v5.0. Use `Toast` from `@shopify/app-bridge-react` instead. For example, `import {Toast} from '@shopify/app-bridge-react';`",
        );

        appBridgeToast.current = AppBridgeToast.create(appBridge, {
          message: content,
          duration,
          isError: error,
        });

<<<<<<< HEAD
        appBridgeToast.current.subscribe(
          AppBridgeToast.Action.CLEAR,
          onDismiss,
        );
        appBridgeToast.current.dispatch(AppBridgeToast.Action.SHOW);
      }
=======
    if (appBridge == null) {
      context.frame.showToast({
        id,
        ...(props as Props),
      });
    } else {
      // eslint-disable-next-line no-console
      console.warn(
        'Deprecation: Using `Toast` in an embedded app is deprecated and will be removed in v5.0. Use `Toast` from `@shopify/app-bridge-react` instead: https://help.shopify.com/en/api/embedded-apps/app-bridge/react-components/toast',
      );
>>>>>>> 0e410b3c

      return () => {
        if (appBridge == null && frame) {
          frame.hideToast({id: toastId});
        } else if (appBridgeToast.current != null) {
          appBridgeToast.current.unsubscribe();
        }
      };
    },
    [appBridge, props],
  );

  return null;
}

export default React.memo(Toast);<|MERGE_RESOLUTION|>--- conflicted
+++ resolved
@@ -38,7 +38,7 @@
       } else if (appBridge != null) {
         // eslint-disable-next-line no-console
         console.warn(
-          "Deprecation: Using `Toast` in an embedded app is deprecated and will be removed in v5.0. Use `Toast` from `@shopify/app-bridge-react` instead. For example, `import {Toast} from '@shopify/app-bridge-react';`",
+          'Deprecation: Using `Toast` in an embedded app is deprecated and will be removed in v5.0. Use `Toast` from `@shopify/app-bridge-react` instead: https://help.shopify.com/en/api/embedded-apps/app-bridge/react-components/toast',
         );
 
         appBridgeToast.current = AppBridgeToast.create(appBridge, {
@@ -47,25 +47,12 @@
           isError: error,
         });
 
-<<<<<<< HEAD
         appBridgeToast.current.subscribe(
           AppBridgeToast.Action.CLEAR,
           onDismiss,
         );
         appBridgeToast.current.dispatch(AppBridgeToast.Action.SHOW);
       }
-=======
-    if (appBridge == null) {
-      context.frame.showToast({
-        id,
-        ...(props as Props),
-      });
-    } else {
-      // eslint-disable-next-line no-console
-      console.warn(
-        'Deprecation: Using `Toast` in an embedded app is deprecated and will be removed in v5.0. Use `Toast` from `@shopify/app-bridge-react` instead: https://help.shopify.com/en/api/embedded-apps/app-bridge/react-components/toast',
-      );
->>>>>>> 0e410b3c
 
       return () => {
         if (appBridge == null && frame) {
