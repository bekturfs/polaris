--- conflicted
+++ resolved
@@ -13,7 +13,6 @@
 // crashing if we write `ComposedProps = ToastProps & WithAppProviderProps`
 interface Props extends ToastProps {}
 
-<<<<<<< HEAD
 export default React.memo(function Toast(props: Props) {
   const id = useRef(createId());
   const appBridgeToast = useRef<AppBridgeToast.Toast>();
@@ -36,6 +35,11 @@
           ...props,
         });
       } else if (appBridge != null) {
+        // eslint-disable-next-line no-console
+        console.warn(
+          "Deprecation: Using `Toast` in an embedded app is deprecated and will be removed in v5.0. Use `Toast` from `@shopify/app-bridge-react` instead. For example, `import {Toast} from '@shopify/app-bridge-react';`",
+        );
+
         appBridgeToast.current = AppBridgeToast.create(appBridge, {
           message: content,
           duration,
@@ -61,63 +65,4 @@
   );
 
   return null;
-});
-=======
-export type ComposedProps = Props & WithAppProviderProps;
-
-export class Toast extends React.PureComponent<ComposedProps, never> {
-  static contextTypes = frameContextTypes;
-  context: FrameContext;
-
-  private id = createId();
-  private appBridgeToast: AppBridgeToast.Toast | undefined;
-
-  componentDidMount() {
-    const {context, id, props} = this;
-    const {
-      error,
-      content,
-      duration = DEFAULT_TOAST_DURATION,
-      onDismiss,
-    } = props;
-    const {appBridge} = props.polaris;
-
-    if (appBridge == null) {
-      context.frame.showToast({
-        id,
-        ...(props as Props),
-      });
-    } else {
-      // eslint-disable-next-line no-console
-      console.warn(
-        "Deprecation: Using `Toast` in an embedded app is deprecated and will be removed in v5.0. Use `Toast` from `@shopify/app-bridge-react` instead. For example, `import {Toast} from '@shopify/app-bridge-react';`",
-      );
-
-      this.appBridgeToast = AppBridgeToast.create(appBridge, {
-        message: content,
-        duration,
-        isError: error,
-      });
-
-      this.appBridgeToast.subscribe(AppBridgeToast.Action.CLEAR, onDismiss);
-      this.appBridgeToast.dispatch(AppBridgeToast.Action.SHOW);
-    }
-  }
-
-  componentWillUnmount() {
-    const {appBridge} = this.props.polaris;
-
-    if (appBridge == null) {
-      this.context.frame.hideToast({id: this.id});
-    } else if (this.appBridgeToast != null) {
-      this.appBridgeToast.unsubscribe();
-    }
-  }
-
-  render() {
-    return null;
-  }
-}
-
-export default withAppProvider<Props>()(Toast);
->>>>>>> 8a1761d6
+});