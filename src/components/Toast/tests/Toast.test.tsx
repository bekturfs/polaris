import * as React from 'react';
import * as PropTypes from 'prop-types';
import {Toast as AppBridgeToast} from '@shopify/app-bridge/actions';
import {mountWithAppProvider} from 'test-utilities';
import {noop} from '../../../utilities/other';
import Toast from '../Toast';
import {Provider, createFrameContext} from '../../Frame';

describe('<Toast />', () => {
  beforeEach(() => {
    jest.clearAllMocks();
  });

  it('shows the toast with a unique ID on mount', () => {
    const mockFrameContext = createFrameContext({
      showToast: jest.fn(),
    });

    const props = {content: 'Image uploaded', onDismiss: noop};
<<<<<<< HEAD
    mountWithAppProvider(
      <Provider value={mockFrameContext}>
        <Toast {...props} />
      </Provider>,
    );

    expect(mockFrameContext.frame.showToast).toHaveBeenCalledWith({
      id: expect.any(String),
      ...props,
    });
=======
    const {frame} = mountWithContext(<Toast {...props} />);
    expect(frame.showToast).toHaveBeenCalledWith(
      expect.objectContaining({id: expect.any(String), ...props}),
    );
>>>>>>> 82773280
  });

  it('hides the toast based on ID on unmount', () => {
    const mockFrameContext = createFrameContext({
      hideToast: jest.fn(),
    });

    const frame = mountWithAppProvider(
      <Provider value={mockFrameContext}>
        <Toast content="Message sent" onDismiss={noop} />
      </Provider>,
    );

    expect(mockFrameContext.frame.hideToast).not.toHaveBeenCalled();
    frame.unmount();

    const mockHideToast = mockFrameContext.frame.hideToast as jest.Mock;
    const {id} = mockHideToast.mock.calls[0][0];
    expect(mockFrameContext.frame.hideToast).toHaveBeenCalledWith({id});
  });

  describe('with app bridge', () => {
    const appBridgeToastMock = {
      dispatch: jest.fn(),
      subscribe: jest.fn(),
      unsubscribe: jest.fn(),
    };
    AppBridgeToast.create = jest.fn().mockReturnValue(appBridgeToastMock);

    it('shows app bridge toast notice content on mount and unmounts safely', () => {
      const content = 'Message sent';
      const {toast, polaris} = mountWithAppBridge(
        <Toast content={content} duration={1000} onDismiss={noop} />,
      );
      toast.unmount();

      expect(AppBridgeToast.create).toHaveBeenCalledWith(polaris.appBridge, {
        duration: 1000,
        isError: undefined,
        message: 'Message sent',
      });
      expect(AppBridgeToast.create).toHaveBeenCalledTimes(1);
      expect(appBridgeToastMock.dispatch).toHaveBeenCalledWith(
        AppBridgeToast.Action.SHOW,
      );
      expect(appBridgeToastMock.dispatch).toHaveBeenCalledTimes(1);
    });

    it('shows app bridge toast error content on mount', () => {
      const content = 'Message sent';
      const {polaris} = mountWithAppBridge(
        <Toast content={content} duration={1000} onDismiss={noop} error />,
      );

      expect(AppBridgeToast.create).toHaveBeenCalledWith(polaris.appBridge, {
        duration: 1000,
        isError: true,
        message: 'Message sent',
      });
      expect(AppBridgeToast.create).toHaveBeenCalledTimes(1);
      expect(appBridgeToastMock.dispatch).toHaveBeenCalledWith(
        AppBridgeToast.Action.SHOW,
      );
      expect(appBridgeToastMock.dispatch).toHaveBeenCalledTimes(1);
    });

    it('subscribes the dismiss callback', () => {
      mountWithAppBridge(<Toast content="Message sent" onDismiss={noop} />);

      expect(appBridgeToastMock.subscribe).toHaveBeenCalledTimes(1);
      expect(appBridgeToastMock.subscribe).toHaveBeenCalledWith(
        AppBridgeToast.Action.CLEAR,
        noop,
      );
    });

    it('unsubscribes on unmount', () => {
      const {toast} = mountWithAppBridge(
        <Toast content="Message sent" onDismiss={noop} />,
      );

      toast.unmount();
      expect(appBridgeToastMock.unsubscribe).toHaveBeenCalledTimes(1);
    });
  });
});

function mountWithAppBridge(element: React.ReactElement<any>) {
  const appBridge = {};
  const polaris = {appBridge};
  const toast = mountWithAppProvider(element, {
    context: {frame: {}, polaris},
    childContextTypes: {frame: PropTypes.any},
  });

  return {toast, polaris};
}<|MERGE_RESOLUTION|>--- conflicted
+++ resolved
@@ -17,23 +17,15 @@
     });
 
     const props = {content: 'Image uploaded', onDismiss: noop};
-<<<<<<< HEAD
     mountWithAppProvider(
       <Provider value={mockFrameContext}>
         <Toast {...props} />
       </Provider>,
     );
 
-    expect(mockFrameContext.frame.showToast).toHaveBeenCalledWith({
-      id: expect.any(String),
-      ...props,
-    });
-=======
-    const {frame} = mountWithContext(<Toast {...props} />);
-    expect(frame.showToast).toHaveBeenCalledWith(
+    expect(mockFrameContext.frame.showToast).toHaveBeenCalledWith(
       expect.objectContaining({id: expect.any(String), ...props}),
     );
->>>>>>> 82773280
   });
 
   it('hides the toast based on ID on unmount', () => {
