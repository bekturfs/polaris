import * as React from 'react';
import {Toast as AppBridgeToast} from '@shopify/app-bridge/actions';
import {mountWithAppProvider} from 'test-utilities';
import Toast from '../Toast';
import {FrameContext, createFrameContext} from '../../Frame';

describe('<Toast />', () => {
  beforeEach(() => {
    jest.clearAllMocks();
  });

  it('shows the toast with a unique ID on mount', () => {
    const mockFrameContext = createFrameContext({
      showToast: jest.fn(),
    });

    const props = {content: 'Image uploaded', onDismiss: noop};
    mountWithAppProvider(
      <FrameContext.Provider value={mockFrameContext}>
        <Toast {...props} />
      </FrameContext.Provider>,
    );

    expect(mockFrameContext.showToast).toHaveBeenCalledWith(
      expect.objectContaining({id: expect.any(String), ...props}),
    );
  });

  it('hides the toast based on ID on unmount', () => {
    const mockFrameContext = createFrameContext({
      hideToast: jest.fn(),
    });

    const frame = mountWithAppProvider(
      <FrameContext.Provider value={mockFrameContext}>
        <Toast content="Message sent" onDismiss={noop} />
      </FrameContext.Provider>,
    );

    expect(mockFrameContext.hideToast).not.toHaveBeenCalled();
    frame.unmount();

    const mockHideToast = mockFrameContext.hideToast as jest.Mock;
    const {id} = mockHideToast.mock.calls[0][0];
    expect(mockFrameContext.hideToast).toHaveBeenCalledWith({id});
  });

  describe('with app bridge', () => {
    const appBridgeToastMock = {
      dispatch: jest.fn(),
      subscribe: jest.fn(),
      unsubscribe: jest.fn(),
    };
    jest.spyOn(AppBridgeToast, 'create').mockReturnValue(appBridgeToastMock);

    it('shows app bridge toast notice content on mount and unmounts safely', () => {
      const content = 'Message sent';
      const {toast, polaris} = mountWithAppBridge(
        <Toast content={content} duration={1000} onDismiss={noop} />,
      );
      toast.unmount();

      expect(AppBridgeToast.create).toHaveBeenCalledWith(polaris.appBridge, {
        duration: 1000,
        isError: undefined,
        message: 'Message sent',
      });
      expect(AppBridgeToast.create).toHaveBeenCalledTimes(1);
      expect(appBridgeToastMock.dispatch).toHaveBeenCalledWith(
        AppBridgeToast.Action.SHOW,
      );
      expect(appBridgeToastMock.dispatch).toHaveBeenCalledTimes(1);
    });

    it('shows app bridge toast error content on mount', () => {
      const content = 'Message sent';
      const {polaris} = mountWithAppBridge(
        <Toast content={content} duration={1000} onDismiss={noop} error />,
      );

      expect(AppBridgeToast.create).toHaveBeenCalledWith(polaris.appBridge, {
        duration: 1000,
        isError: true,
        message: 'Message sent',
      });
      expect(AppBridgeToast.create).toHaveBeenCalledTimes(1);
      expect(appBridgeToastMock.dispatch).toHaveBeenCalledWith(
        AppBridgeToast.Action.SHOW,
      );
      expect(appBridgeToastMock.dispatch).toHaveBeenCalledTimes(1);
    });

    it('subscribes the dismiss callback', () => {
      mountWithAppBridge(<Toast content="Message sent" onDismiss={noop} />);

      expect(appBridgeToastMock.subscribe).toHaveBeenCalledTimes(1);
      expect(appBridgeToastMock.subscribe).toHaveBeenCalledWith(
        AppBridgeToast.Action.CLEAR,
        noop,
      );
    });

    it('unsubscribes on unmount', () => {
      const {toast} = mountWithAppBridge(
        <Toast content="Message sent" onDismiss={noop} />,
      );

      toast.unmount();
      expect(appBridgeToastMock.unsubscribe).toHaveBeenCalledTimes(1);
    });
  });
});

<<<<<<< HEAD
=======
function noop() {}

function mountWithContext(element: React.ReactElement<any>) {
  const frame = {showToast: jest.fn(), hideToast: jest.fn()};
  const toast = mountWithAppProvider(element, {
    context: {frame},
    childContextTypes: {frame: PropTypes.any},
  });

  return {toast, frame};
}

>>>>>>> c66fd76c
function mountWithAppBridge(element: React.ReactElement<any>) {
  const appBridge = {};
  const polaris = {appBridge};
  const toast = mountWithAppProvider(element, {
    context: {frame: {}, polaris},
  });

  return {toast, polaris};
}<|MERGE_RESOLUTION|>--- conflicted
+++ resolved
@@ -111,21 +111,8 @@
   });
 });
 
-<<<<<<< HEAD
-=======
 function noop() {}
 
-function mountWithContext(element: React.ReactElement<any>) {
-  const frame = {showToast: jest.fn(), hideToast: jest.fn()};
-  const toast = mountWithAppProvider(element, {
-    context: {frame},
-    childContextTypes: {frame: PropTypes.any},
-  });
-
-  return {toast, frame};
-}
-
->>>>>>> c66fd76c
 function mountWithAppBridge(element: React.ReactElement<any>) {
   const appBridge = {};
   const polaris = {appBridge};
