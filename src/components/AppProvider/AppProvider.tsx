import React from 'react';
import {ThemeConfig} from '../../utilities/theme';
import {TelemetryContext, TelemetryObject} from '../../utilities/telemetry';
import {ThemeProvider} from '../ThemeProvider';
import {MediaQueryProvider} from '../MediaQueryProvider';
import {I18n, I18nContext} from '../../utilities/i18n';
import {
  ScrollLockManager,
  ScrollLockManagerContext,
} from '../../utilities/scroll-lock-manager';
import {
  StickyManager,
  StickyManagerContext,
} from '../../utilities/sticky-manager';
import {LinkContext, LinkLikeComponent} from '../../utilities/link';
import {Features, FeaturesContext} from '../../utilities/features';
import {
  UniqueIdFactory,
  UniqueIdFactoryContext,
  globalIdGeneratorFactory,
} from '../../utilities/unique-id';

import './AppProvider.scss';

interface State {
  intl: I18n;
  link: LinkLikeComponent | undefined;
}

<<<<<<< HEAD
export interface AppProviderProps {
  /** A locale object or array of locale objects that overrides default translations */
  i18n: TranslationDictionary | TranslationDictionary[];
=======
export interface AppProviderProps extends AppBridgeOptions {
  /** A locale object or array of locale objects that overrides default translations. If specifying an array then your fallback language dictionaries should come first, followed by your primary language dictionary */
  i18n: ConstructorParameters<typeof I18n>[0];
>>>>>>> 1a450354
  /** A custom component to use for all links used by Polaris components */
  linkComponent?: LinkLikeComponent;
  /** Custom logos and colors provided to select components */
  theme?: ThemeConfig;
  /** For toggling features */
  features?: Features;
  /** Inner content of the application */
  children?: React.ReactNode;
  UNSTABLE_telemetry?: TelemetryObject;
}

export class AppProvider extends React.Component<AppProviderProps, State> {
  private stickyManager: StickyManager;
  private scrollLockManager: ScrollLockManager;
  private uniqueIdFactory: UniqueIdFactory;

  constructor(props: AppProviderProps) {
    super(props);
    this.stickyManager = new StickyManager();
    this.scrollLockManager = new ScrollLockManager();
    this.uniqueIdFactory = new UniqueIdFactory(globalIdGeneratorFactory);

    const {i18n, linkComponent} = this.props;

    // eslint-disable-next-line react/state-in-constructor
    this.state = {
      link: linkComponent,
      intl: new I18n(i18n),
    };
  }

  componentDidMount() {
    if (document != null) {
      this.stickyManager.setContainer(document);
    }
  }

  componentDidUpdate({
    i18n: prevI18n,
    linkComponent: prevLinkComponent,
  }: AppProviderProps) {
    const {i18n, linkComponent} = this.props;

    if (i18n === prevI18n && linkComponent === prevLinkComponent) {
      return;
    }

    // eslint-disable-next-line react/no-did-update-set-state
    this.setState({
      link: linkComponent,
      intl: new I18n(i18n),
    });
  }

  render() {
    const {
      theme = {},
      features = {},
      UNSTABLE_telemetry,
      children,
    } = this.props;
    const {intl, link} = this.state;

    return (
      <FeaturesContext.Provider value={features}>
        <I18nContext.Provider value={intl}>
          <ScrollLockManagerContext.Provider value={this.scrollLockManager}>
            <StickyManagerContext.Provider value={this.stickyManager}>
              <UniqueIdFactoryContext.Provider value={this.uniqueIdFactory}>
                <LinkContext.Provider value={link}>
                  <ThemeProvider theme={theme}>
                    <TelemetryContext.Provider value={UNSTABLE_telemetry}>
                      <MediaQueryProvider>{children}</MediaQueryProvider>
                    </TelemetryContext.Provider>
                  </ThemeProvider>
                </LinkContext.Provider>
              </UniqueIdFactoryContext.Provider>
            </StickyManagerContext.Provider>
          </ScrollLockManagerContext.Provider>
        </I18nContext.Provider>
      </FeaturesContext.Provider>
    );
  }
}<|MERGE_RESOLUTION|>--- conflicted
+++ resolved
@@ -27,15 +27,9 @@
   link: LinkLikeComponent | undefined;
 }
 
-<<<<<<< HEAD
 export interface AppProviderProps {
-  /** A locale object or array of locale objects that overrides default translations */
-  i18n: TranslationDictionary | TranslationDictionary[];
-=======
-export interface AppProviderProps extends AppBridgeOptions {
   /** A locale object or array of locale objects that overrides default translations. If specifying an array then your fallback language dictionaries should come first, followed by your primary language dictionary */
   i18n: ConstructorParameters<typeof I18n>[0];
->>>>>>> 1a450354
   /** A custom component to use for all links used by Polaris components */
   linkComponent?: LinkLikeComponent;
   /** Custom logos and colors provided to select components */
