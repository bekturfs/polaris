--- conflicted
+++ resolved
@@ -83,32 +83,13 @@
   }
 
   render() {
-<<<<<<< HEAD
-    const {theme = {logo: null}, children} = this.props;
-    const {intl, link} = this.state;
-
-    return (
-      <I18nContext.Provider value={intl}>
-        <ScrollLockManagerContext.Provider value={this.scrollLockManager}>
-          <StickyManagerContext.Provider value={this.stickyManager}>
-            <UniqueIdFactoryContext.Provider value={this.uniqueIdFactory}>
-              <LinkContext.Provider value={link}>
-                <ThemeProvider theme={theme}>
-                  <MediaQueryProvider>{children}</MediaQueryProvider>
-                </ThemeProvider>
-              </LinkContext.Provider>
-            </UniqueIdFactoryContext.Provider>
-          </StickyManagerContext.Provider>
-        </ScrollLockManagerContext.Provider>
-      </I18nContext.Provider>
-=======
     const {
       theme = {},
       features = {},
       UNSTABLE_telemetry,
       children,
     } = this.props;
-    const {intl, appBridge, link} = this.state;
+    const {intl, link} = this.state;
 
     return (
       <FeaturesContext.Provider value={features}>
@@ -116,21 +97,18 @@
           <ScrollLockManagerContext.Provider value={this.scrollLockManager}>
             <StickyManagerContext.Provider value={this.stickyManager}>
               <UniqueIdFactoryContext.Provider value={this.uniqueIdFactory}>
-                <AppBridgeContext.Provider value={appBridge}>
-                  <LinkContext.Provider value={link}>
-                    <ThemeProvider theme={theme}>
-                      <TelemetryContext.Provider value={UNSTABLE_telemetry}>
-                        <MediaQueryProvider>{children}</MediaQueryProvider>
-                      </TelemetryContext.Provider>
-                    </ThemeProvider>
-                  </LinkContext.Provider>
-                </AppBridgeContext.Provider>
+                <LinkContext.Provider value={link}>
+                  <ThemeProvider theme={theme}>
+                    <TelemetryContext.Provider value={UNSTABLE_telemetry}>
+                      <MediaQueryProvider>{children}</MediaQueryProvider>
+                    </TelemetryContext.Provider>
+                  </ThemeProvider>
+                </LinkContext.Provider>
               </UniqueIdFactoryContext.Provider>
             </StickyManagerContext.Provider>
           </ScrollLockManagerContext.Provider>
         </I18nContext.Provider>
       </FeaturesContext.Provider>
->>>>>>> 48ff9ee0
     );
   }
 }