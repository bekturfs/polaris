import React, {Component} from 'react';
import 'focus-visible/dist/focus-visible';

import {
  CustomProperties,
  CustomPropertiesProps,
  DEFAULT_COLOR_SCHEME,
} from '../CustomProperties';
import {MediaQueryProvider} from '../MediaQueryProvider';
import {FocusManager} from '../FocusManager';
import {PortalsManager} from '../PortalsManager';
import {I18n, I18nContext} from '../../utilities/i18n';
import {
  ScrollLockManager,
  ScrollLockManagerContext,
} from '../../utilities/scroll-lock-manager';
import {
  StickyManager,
  StickyManagerContext,
} from '../../utilities/sticky-manager';
import {LinkContext, LinkLikeComponent} from '../../utilities/link';
import {FeaturesConfig, FeaturesContext} from '../../utilities/features';
import {
  UniqueIdFactory,
  UniqueIdFactoryContext,
  globalIdGeneratorFactory,
} from '../../utilities/unique-id';

import './AppProvider.scss';

interface State {
  intl: I18n;
  link: LinkLikeComponent | undefined;
}

export interface AppProviderProps {
  /** A locale object or array of locale objects that overrides default translations. If specifying an array then your primary language dictionary should come first, followed by your fallback language dictionaries */
  i18n: ConstructorParameters<typeof I18n>[0];
  /** A custom component to use for all links used by Polaris components */
  linkComponent?: LinkLikeComponent;
  /** For toggling features */
  features?: FeaturesConfig;
  /** Inner content of the application */
  children?: React.ReactNode;
  /** Determines what color scheme is applied to child content. */
  colorScheme?: CustomPropertiesProps['colorScheme'];
}

export class AppProvider extends Component<AppProviderProps, State> {
  private stickyManager: StickyManager;
  private scrollLockManager: ScrollLockManager;
  private uniqueIdFactory: UniqueIdFactory;

  constructor(props: AppProviderProps) {
    super(props);
    this.stickyManager = new StickyManager();
    this.scrollLockManager = new ScrollLockManager();
    this.uniqueIdFactory = new UniqueIdFactory(globalIdGeneratorFactory);

    const {i18n, linkComponent} = this.props;

    // eslint-disable-next-line react/state-in-constructor
    this.state = {
      link: linkComponent,
      intl: new I18n(i18n),
    };
  }

  componentDidMount() {
    if (document != null) {
      this.stickyManager.setContainer(document);
      this.setBodyStyles();
    }
  }

  componentDidUpdate({
    colorScheme: prevColorScheme,
    i18n: prevI18n,
    linkComponent: prevLinkComponent,
  }: AppProviderProps) {
    const {colorScheme, i18n, linkComponent} = this.props;

    if (colorScheme !== prevColorScheme) {
      this.setBodyStyles();
    }

    if (i18n === prevI18n && linkComponent === prevLinkComponent) {
      return;
    }

    // eslint-disable-next-line react/no-did-update-set-state
    this.setState({
      link: linkComponent,
      intl: new I18n(i18n),
    });
  }

  setBodyStyles = () => {
    // Inlining the following custom properties to maintain backward
    // compatibility with the legacy ThemeProvider implementation.
    document.body.setAttribute(
      'color-scheme',
      this.props.colorScheme || DEFAULT_COLOR_SCHEME,
    );
    document.body.style.backgroundColor = 'var(--p-background)';
    document.body.style.color = 'var(--p-text)';
  };

  render() {
<<<<<<< HEAD
    const {children, colorScheme} = this.props;
=======
    const {theme = {}, features = {}, children} = this.props;
>>>>>>> 741eeb68

    const {intl, link} = this.state;

    return (
      <FeaturesContext.Provider value={features}>
        <I18nContext.Provider value={intl}>
          <ScrollLockManagerContext.Provider value={this.scrollLockManager}>
            <StickyManagerContext.Provider value={this.stickyManager}>
              <UniqueIdFactoryContext.Provider value={this.uniqueIdFactory}>
                <LinkContext.Provider value={link}>
                  <CustomProperties colorScheme={colorScheme}>
                    <MediaQueryProvider>
                      <PortalsManager>
                        <FocusManager>{children}</FocusManager>
                      </PortalsManager>
                    </MediaQueryProvider>
                  </CustomProperties>
                </LinkContext.Provider>
              </UniqueIdFactoryContext.Provider>
            </StickyManagerContext.Provider>
          </ScrollLockManagerContext.Provider>
        </I18nContext.Provider>
      </FeaturesContext.Provider>
    );
  }
}<|MERGE_RESOLUTION|>--- conflicted
+++ resolved
@@ -107,11 +107,7 @@
   };
 
   render() {
-<<<<<<< HEAD
-    const {children, colorScheme} = this.props;
-=======
-    const {theme = {}, features = {}, children} = this.props;
->>>>>>> 741eeb68
+    const {children, features = {}, colorScheme} = this.props;
 
     const {intl, link} = this.state;
 
