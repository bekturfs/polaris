import React from 'react';

import {ThemeConfig} from '../../utilities/theme';
import {ThemeProvider} from '../ThemeProvider';
import {MediaQueryProvider} from '../MediaQueryProvider';
import {FocusManager} from '../FocusManager';
import {I18n, I18nContext} from '../../utilities/i18n';
import {
  ScrollLockManager,
  ScrollLockManagerContext,
} from '../../utilities/scroll-lock-manager';
import {
  StickyManager,
  StickyManagerContext,
} from '../../utilities/sticky-manager';
import {LinkContext, LinkLikeComponent} from '../../utilities/link';
import {FeaturesConfig, FeaturesContext} from '../../utilities/features';
import {
  UniqueIdFactory,
  UniqueIdFactoryContext,
  globalIdGeneratorFactory,
} from '../../utilities/unique-id';

import './AppProvider.scss';

interface State {
  intl: I18n;
  link: LinkLikeComponent | undefined;
}

export interface AppProviderProps {
  /** A locale object or array of locale objects that overrides default translations. If specifying an array then your primary language dictionary should come first, followed by your fallback language dictionaries */
  i18n: ConstructorParameters<typeof I18n>[0];
  /** A custom component to use for all links used by Polaris components */
  linkComponent?: LinkLikeComponent;
  /** Custom logos and colors provided to select components */
  theme?: ThemeConfig;
  /** For toggling features */
  features?: FeaturesConfig;
  /** Inner content of the application */
  children?: React.ReactNode;
}

export class AppProvider extends React.Component<AppProviderProps, State> {
  private stickyManager: StickyManager;
  private scrollLockManager: ScrollLockManager;
  private uniqueIdFactory: UniqueIdFactory;

  constructor(props: AppProviderProps) {
    super(props);
    this.stickyManager = new StickyManager();
    this.scrollLockManager = new ScrollLockManager();
    this.uniqueIdFactory = new UniqueIdFactory(globalIdGeneratorFactory);

    const {i18n, linkComponent} = this.props;

    // eslint-disable-next-line react/state-in-constructor
    this.state = {
      link: linkComponent,
      intl: new I18n(i18n),
    };
  }

  componentDidMount() {
    if (document != null) {
      this.stickyManager.setContainer(document);
    }
  }

  componentDidUpdate({
    i18n: prevI18n,
    linkComponent: prevLinkComponent,
  }: AppProviderProps) {
    const {i18n, linkComponent} = this.props;

    if (i18n === prevI18n && linkComponent === prevLinkComponent) {
      return;
    }

    // eslint-disable-next-line react/no-did-update-set-state
    this.setState({
      link: linkComponent,
      intl: new I18n(i18n),
    });
  }

  render() {
<<<<<<< HEAD
    const {theme = {}, features = {}, children} = this.props;
    const {intl, link} = this.state;
=======
    const {theme = {}, children} = this.props;

    const {intl, appBridge, link} = this.state;
    const features = {newDesignLanguage: false, ...this.props.features};
>>>>>>> 86e72e90

    return (
      <FeaturesContext.Provider value={features}>
        <I18nContext.Provider value={intl}>
          <ScrollLockManagerContext.Provider value={this.scrollLockManager}>
            <StickyManagerContext.Provider value={this.stickyManager}>
              <UniqueIdFactoryContext.Provider value={this.uniqueIdFactory}>
<<<<<<< HEAD
                <LinkContext.Provider value={link}>
                  <ThemeProvider theme={theme}>
                    <MediaQueryProvider>{children}</MediaQueryProvider>
                  </ThemeProvider>
                </LinkContext.Provider>
=======
                <AppBridgeContext.Provider value={appBridge}>
                  <LinkContext.Provider value={link}>
                    <ThemeProvider theme={theme}>
                      <MediaQueryProvider>
                        <FocusManager>{children}</FocusManager>
                      </MediaQueryProvider>
                    </ThemeProvider>
                  </LinkContext.Provider>
                </AppBridgeContext.Provider>
>>>>>>> 86e72e90
              </UniqueIdFactoryContext.Provider>
            </StickyManagerContext.Provider>
          </ScrollLockManagerContext.Provider>
        </I18nContext.Provider>
      </FeaturesContext.Provider>
    );
  }
}<|MERGE_RESOLUTION|>--- conflicted
+++ resolved
@@ -85,15 +85,10 @@
   }
 
   render() {
-<<<<<<< HEAD
-    const {theme = {}, features = {}, children} = this.props;
-    const {intl, link} = this.state;
-=======
     const {theme = {}, children} = this.props;
 
-    const {intl, appBridge, link} = this.state;
+    const {intl, link} = this.state;
     const features = {newDesignLanguage: false, ...this.props.features};
->>>>>>> 86e72e90
 
     return (
       <FeaturesContext.Provider value={features}>
@@ -101,23 +96,13 @@
           <ScrollLockManagerContext.Provider value={this.scrollLockManager}>
             <StickyManagerContext.Provider value={this.stickyManager}>
               <UniqueIdFactoryContext.Provider value={this.uniqueIdFactory}>
-<<<<<<< HEAD
                 <LinkContext.Provider value={link}>
                   <ThemeProvider theme={theme}>
-                    <MediaQueryProvider>{children}</MediaQueryProvider>
+                    <MediaQueryProvider>
+                      <FocusManager>{children}</FocusManager>
+                    </MediaQueryProvider>
                   </ThemeProvider>
                 </LinkContext.Provider>
-=======
-                <AppBridgeContext.Provider value={appBridge}>
-                  <LinkContext.Provider value={link}>
-                    <ThemeProvider theme={theme}>
-                      <MediaQueryProvider>
-                        <FocusManager>{children}</FocusManager>
-                      </MediaQueryProvider>
-                    </ThemeProvider>
-                  </LinkContext.Provider>
-                </AppBridgeContext.Provider>
->>>>>>> 86e72e90
               </UniqueIdFactoryContext.Provider>
             </StickyManagerContext.Provider>
           </ScrollLockManagerContext.Provider>
