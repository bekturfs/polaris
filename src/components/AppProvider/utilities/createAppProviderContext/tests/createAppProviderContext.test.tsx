--- conflicted
+++ resolved
@@ -1,9 +1,5 @@
 import * as React from 'react';
 import * as appBridge from '@shopify/app-bridge';
-<<<<<<< HEAD
-import * as targets from '@shopify/react-utilities/target';
-=======
->>>>>>> c66fd76c
 import createAppProviderContext, {
   setClientInterfaceHook,
 } from '../createAppProviderContext';
@@ -36,23 +32,11 @@
     const context = createAppProviderContext();
 
     expect(context).toMatchObject({
-<<<<<<< HEAD
       intl: expect.any(Intl),
       link: expect.any(Link),
       stickyManager: expect.any(StickyManager),
       scrollLockManager: expect.any(ScrollLockManager),
       appBridge: undefined,
-=======
-      polaris: {
-        intl: expect.any(Intl),
-        link: expect.any(Link),
-        stickyManager: expect.any(StickyManager),
-        scrollLockManager: expect.any(ScrollLockManager),
-        subscribe: expect.any(Function),
-        unsubscribe: expect.any(Function),
-        appBridge: undefined,
-      },
->>>>>>> c66fd76c
     });
   });
 
@@ -89,7 +73,6 @@
     });
 
     expect(context).toMatchObject({
-<<<<<<< HEAD
       intl: expect.any(Intl),
       link: expect.any(Link),
       stickyManager: expect.any(StickyManager),
@@ -104,26 +87,6 @@
         getState: expect.any(Function),
         subscribe: expect.any(Function),
         error: expect.any(Function),
-=======
-      polaris: {
-        intl: expect.any(Intl),
-        link: expect.any(Link),
-        stickyManager: expect.any(StickyManager),
-        scrollLockManager: expect.any(ScrollLockManager),
-        subscribe: expect.any(Function),
-        unsubscribe: expect.any(Function),
-        appBridge: {
-          apiKey,
-          forceRedirect: undefined,
-          shopOrigin: undefined,
-          dispatch: expect.any(Function),
-          localOrigin: '',
-          featuresAvailable: expect.any(Function),
-          getState: expect.any(Function),
-          subscribe: expect.any(Function),
-          error: expect.any(Function),
-        },
->>>>>>> c66fd76c
       },
     });
 
