--- conflicted
+++ resolved
@@ -510,8 +510,6 @@
 
 ---
 
-<<<<<<< HEAD
-=======
 ## Using linkComponent
 
 By default Polaris renders `<Link>` elements (and action objects) as `<a>` tags. That works well for simple one-page demos. However for more complex multi-page applications that use a router such as [`react-router`](https://reacttraining.com/react-router/web) you will want links to use the components provided by your router. If you don't then every link will be an `<a>` tag and thus trigger a whole page refresh instead of navigating client-side.
@@ -557,76 +555,6 @@
 
 ---
 
-## Initializing the Shopify App Bridge (deprecated)
-
-When using Polaris, you don’t need to go through the initialization of the Shopify App Bridge as described in the [Shopify Help Center](https://help.shopify.com/en/api/embedded-apps/app-bridge#set-up-your-app). Instead, configure the connection to the Shopify admin through the [app provider component](https://polaris.shopify.com/components/structure/app-provider), which wraps all components in an embedded app. The app provider component initializes the Shopify App Bridge using the `apiKey` and `shopOrigin` that you provide. **The `apiKey` and the `shopOrigin` attributes are required.** Find the API key for your app in the Apps section of your [Shopify Partner Dashboard](https://partners.shopify.com). Learn how to get and store the shop origin in the [Shopify Help Center](https://help.shopify.com/en/api/embedded-apps/shop-origin).
-
-```jsx
-ReactDOM.render(
-  <AppProvider apiKey="YOUR_API_KEY" shopOrigin="SHOP_ORIGIN" i18n={{}}>
-    <ResourcePicker
-      resourceType="Product"
-      open={this.state.open}
-      onSelection={({selection}) => {
-        console.log('Selected products: ', selection);
-        this.setState({open: false});
-      }}
-      onCancel={() => this.setState({open: false})}
-    />
-  </AppProvider>,
-);
-```
-
-#### Deprecation rationale
-
-As of v3.17.0, using `apiKey` and `shopOrigin` on `AppProvider` to initialize the Shopify App Bridge is deprecated. Support for this will be removed in v5.0 as the underlying Shopify App Bridge library will be removed from Polaris React. Learn more about the [deprecation rationale](https://github.com/Shopify/polaris-react/issues/814). Use [`Provider`](https://help.shopify.com/en/api/embedded-apps/app-bridge/react-components/provider) from [`@shopify/app-bridge-react`](https://help.shopify.com/en/api/embedded-apps/app-bridge/react-components) instead.
-
----
-
-## Access to the Shopify App Bridge instance (deprecated)
-
-To provide access to your initialized Shopify App Bridge instance, we make it available through [React’s `context`](https://facebook.github.io/react/docs/context.html). The example below demonstrates how to access the `appBridge` object from React’s `context`, in order to use the [`Redirect` action](https://help.shopify.com/en/api/embedded-apps/app-bridge/actions/navigation/redirect) to navigate:
-
-```js
-import React from 'react';
-import {render} from 'react-dom';
-import {AppProvider, _SECRET_INTERNAL_APP_BRIDGE_CONTEXT} from '@shopify/polaris';
-import {Redirect} from '@shopify/app-bridge/actions';
-
-function MyApp() {
-  const appBridge = useContext(_SECRET_INTERNAL_APP_BRIDGE_CONTEXT)
-
-  redirectToSettings() {
-    const redirect = Redirect.create(appBridge);
-
-    // Go to {appOrigin}/settings
-    redirect.dispatch(Redirect.Action.APP, '/settings');
-  }
-
-  render() {
-    return null;
-  }
-}
-
-render(
-  <AppProvider
-    apiKey="YOUR_APP_API_KEY"
-    shopOrigin="YOUR_SHOP_ORIGIN"
-    i18n={{}}
-  >
-    <MyApp />
-  </AppProvider>,
-  document.querySelector('#app'),
-);
-```
-
-#### Deprecation rationale
-
-As of v3.17.0, using the Shopify App Bridge instance in context is deprecated. Support for this will be removed in v5.0 as the underlying Shopify App Bridge library will be removed from Polaris React. More information can be found [here](https://github.com/Shopify/polaris-react/issues/814). Use the [Shopify App Bridge](https://help.shopify.com/en/api/embedded-apps/app-bridge) directly instead.
-
----
-
->>>>>>> 2db2b101
 ## Testing components
 
 You must include Polaris context in your tests when you use Polaris components.
