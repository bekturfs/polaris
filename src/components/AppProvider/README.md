---
name: App provider
category: Structure
keywords:
  - app
  - provider
  - appprovider
  - internationalization
  - i18n
  - localization
  - context
  - translate
  - translation
  - application wrapper
  - wrapper
<<<<<<< HEAD
=======
  - easdk
  - shopify app bridge
  - embedded app sdk
  - sdk
omitAppProvider: true
>>>>>>> 86e72e90
---

# App provider

App provider is a required component that enables sharing global settings throughout the hierarchy of your application.

---

## Best practices

The app provider component is required to use Polaris. Without it, the components in your application will not function correctly. You must wrap the root (the top) of your application in the app provider component. We’ve created [several examples to show how that’s done](https://github.com/Shopify/polaris-react/blob/master/examples/README.md).

---

## Examples

### Default

AppProvider works by default without any additional options passed to it.

```jsx
<AppProvider
  i18n={{
    Polaris: {
      ResourceList: {
        sortingLabel: 'Sort by',
        defaultItemSingular: 'item',
        defaultItemPlural: 'items',
        showing: 'Showing {itemsCount} {resource}',
        Item: {
          viewItem: 'View details for {itemName}',
        },
      },
      Common: {
        checkbox: 'checkbox',
      },
    },
  }}
>
  <Page>
    <Card>
      <ResourceList
        showHeader
        items={[
          {
            id: 341,
            url: 'customers/341',
            name: 'Mae Jemison',
            location: 'Decatur, USA',
          },
          {
            id: 256,
            url: 'customers/256',
            name: 'Ellen Ochoa',
            location: 'Los Angeles, USA',
          },
        ]}
        renderItem={(item) => {
          const {id, url, name, location} = item;
          const media = <Avatar customer size="medium" name={name} />;

          return (
            <ResourceList.Item id={id} url={url} media={media}>
              <h3>
                <TextStyle variation="strong">{name}</TextStyle>
              </h3>
              <div>{location}</div>
            </ResourceList.Item>
          );
        }}
      />
    </Card>
  </Page>
</AppProvider>
```

### With i18n

With an `i18n`, `AppProvider` will provide these translations to polaris components. See [using translations](https://polaris.shopify.com/components/structure/app-provider#using-translations)

```jsx
<AppProvider
  i18n={{
    Polaris: {
      Common: {
        checkbox: 'case à cocher',
      },
      ResourceList: {
        sortingLabel: 'Trier par',
        showing: '{itemsCount} {resource} affichés',
        defaultItemPlural: 'articles',
        defaultItemSingular: 'article',
        Item: {
          viewItem: "Afficher les détails de l'{itemName}",
        },
      },
    },
  }}
>
  <Page>
    <Card>
      <ResourceList
        showHeader
        items={[
          {
            id: 341,
            url: 'customers/341',
            name: 'Mae Jemison',
            location: 'Decatur, USA',
          },
          {
            id: 256,
            url: 'customers/256',
            name: 'Ellen Ochoa',
            location: 'Los Angeles, USA',
          },
        ]}
        renderItem={(item) => {
          const {id, url, name, location} = item;
          const media = <Avatar customer size="medium" name={name} />;

          return (
            <ResourceList.Item id={id} url={url} media={media}>
              <h3>
                <TextStyle variation="strong">{name}</TextStyle>
              </h3>
              <div>{location}</div>
            </ResourceList.Item>
          );
        }}
      />
    </Card>
  </Page>
</AppProvider>
```

### With linkComponent

With a `linkComponent`, the app provider component will override the links used in other components. For example you may want to use the `Link` component provided by `react-router` throughout your application instead of the default `a` tag.

```jsx
function AppProviderLinkExample() {
  const CustomLinkComponent = ({children, url, ...rest}) => {
    return (
      <a
        href={url}
        onClick={() => console.log('Custom link clicked')}
        {...rest}
      >
        {children}
      </a>
    );
  };

  return (
    <AppProvider
      linkComponent={CustomLinkComponent}
      i18n={{
        Polaris: {
          Page: {
            Header: {
              rollupButton: 'Actions',
            },
          },
        },
      }}
    >
      <Page
        breadcrumbs={[{content: 'Products', url: '#'}]}
        title="Jar With Lock-Lid"
        primaryAction={{content: 'Save', disabled: true}}
        secondaryActions={[
          {content: 'Duplicate', url: '#'},
          {content: 'View on your store', url: '#'},
        ]}
      >
        <p>Page content</p>
      </Page>
    </AppProvider>
  );
}
```

### With theme

With a `theme`, the app provider component will set light, dark, and text colors for the [top bar](https://polaris.shopify.com/components/structure/top-bar) component when given a `background` color, as well as a logo for the top bar and [contextual save bar](https://polaris.shopify.com/components/forms/contextual-save-bar) components.

```jsx
function AppProviderThemeExample() {
  const [isDirty, setIsDirty] = useState(false);
  const [searchFieldValue, setSearchFieldValue] = useState('');

  const handleSearchChange = useCallback(
    (searchFieldValue) => setSearchFieldValue(searchFieldValue),
    [],
  );

  const toggleIsDirty = useCallback(
    () => setIsDirty((isDirty) => !isDirty),
    [],
  );

  const theme = {
    colors: {
      topBar: {
        background: '#357997',
      },
    },
    logo: {
      width: 124,
      topBarSource:
        'https://cdn.shopify.com/s/files/1/0446/6937/files/jaded-pixel-logo-color.svg?6215648040070010999',
      url: 'http://jadedpixel.com',
      accessibilityLabel: 'Jaded Pixel',
      contextualSaveBarSource:
        'https://cdn.shopify.com/s/files/1/0446/6937/files/jaded-pixel-logo-gray.svg?6215648040070010999',
    },
  };

  const searchFieldMarkup = (
    <TopBar.SearchField
      placeholder="Search"
      value={searchFieldValue}
      onChange={handleSearchChange}
    />
  );

  const topBarMarkup = <TopBar searchField={searchFieldMarkup} />;

  const contentStatus = isDirty ? 'Disable' : 'Enable';
  const textStatus = isDirty ? 'enabled' : 'disabled';

  const pageMarkup = (
    <Page title="Account">
      <Layout>
        <Layout.Section>
          <SettingToggle
            action={{
              content: contentStatus,
              onAction: toggleIsDirty,
            }}
            enabled={isDirty}
          >
            This setting is{' '}
            <TextStyle variation="strong">{textStatus}</TextStyle>.
          </SettingToggle>
        </Layout.Section>
      </Layout>
    </Page>
  );

  const contextualSaveBarMarkup = isDirty ? (
    <ContextualSaveBar
      message="Unsaved changes"
      saveAction={{
        onAction: toggleIsDirty,
      }}
      discardAction={{
        onAction: toggleIsDirty,
      }}
    />
  ) : null;

  return (
    <div style={{height: '250px'}}>
      <AppProvider
        theme={theme}
        i18n={{
          Polaris: {
            Frame: {skipToContent: 'Skip to content'},
            ContextualSaveBar: {
              save: 'Save',
              discard: 'Discard',
            },
            TopBar: {
              SearchField: {
                clearButtonLabel: 'Clear',
                search: 'Search',
              },
            },
          },
        }}
      >
        <Frame topBar={topBarMarkup}>
          {contextualSaveBarMarkup}
          {pageMarkup}
        </Frame>
      </AppProvider>
    </div>
  );
}
```

### With theme using all theme keys

Provide specific keys and corresponding colors to the [top bar](https://polaris.shopify.com/components/structure/top-bar) component theme for finer control. When giving more than just the `background`, providing all keys is necessary to prevent falling back to default colors.

```jsx
function AppProviderWithAllThemeKeysExample() {
  const [isDirty, setIsDirty] = useState(false);
  const [searchFieldValue, setSearchFieldValue] = useState('');

  const handleSearchChange = useCallback(
    (searchFieldValue) => setSearchFieldValue(searchFieldValue),
    [],
  );

  const toggleIsDirty = useCallback(
    () => setIsDirty((isDirty) => !isDirty),
    [],
  );

  const theme = {
    colors: {
      topBar: {
        background: '#357997',
        backgroundLighter: '#6192a9',
        color: '#FFFFFF',
      },
    },
    logo: {
      width: 124,
      topBarSource:
        'https://cdn.shopify.com/s/files/1/0446/6937/files/jaded-pixel-logo-color.svg?6215648040070010999',
      url: 'http://jadedpixel.com',
      accessibilityLabel: 'Jaded Pixel',
      contextualSaveBarSource:
        'https://cdn.shopify.com/s/files/1/0446/6937/files/jaded-pixel-logo-gray.svg?6215648040070010999',
    },
  };

  const searchFieldMarkup = (
    <TopBar.SearchField
      placeholder="Search"
      value={searchFieldValue}
      onChange={handleSearchChange}
    />
  );

  const topBarMarkup = <TopBar searchField={searchFieldMarkup} />;

  const contentStatus = isDirty ? 'Disable' : 'Enable';
  const textStatus = isDirty ? 'enabled' : 'disabled';

  const pageMarkup = (
    <Page title="Account">
      <Layout>
        <Layout.Section>
          <SettingToggle
            action={{
              content: contentStatus,
              onAction: toggleIsDirty,
            }}
            enabled={isDirty}
          >
            This setting is{' '}
            <TextStyle variation="strong">{textStatus}</TextStyle>.
          </SettingToggle>
        </Layout.Section>
      </Layout>
    </Page>
  );

  const contextualSaveBarMarkup = isDirty ? (
    <ContextualSaveBar
      message="Unsaved changes"
      saveAction={{
        onAction: toggleIsDirty,
      }}
      discardAction={{
        onAction: toggleIsDirty,
      }}
    />
  ) : null;

  return (
    <div style={{height: '250px'}}>
      <AppProvider
        theme={theme}
        i18n={{
          Polaris: {
            Frame: {
              skipToContent: 'Skip to content',
            },
            ContextualSaveBar: {
              save: 'Save',
              discard: 'Discard',
            },
            TopBar: {
              SearchField: {
                clearButtonLabel: 'Clear',
                search: 'Search',
              },
            },
          },
        }}
      >
        <Frame topBar={topBarMarkup}>
          {contextualSaveBarMarkup}
          {pageMarkup}
        </Frame>
      </AppProvider>
    </div>
  );
}
```

### With the new design language enabled

The new design language is enabled by passing `{newDesignLanguage: true}` to the `features` prop on the app provider component. This feature is currently meant for development and quality assurance usage only. The new design language is not yet meant for production experiences.

```jsx
function NewDesignLanguageExample() {
  const [isDirty, setIsDirty] = useState(false);

  const toggleIsDirty = useCallback(
    () => setIsDirty((isDirty) => !isDirty),
    [],
  );

  const contentStatus = isDirty ? 'Disable' : 'Enable';
  const textStatus = isDirty ? 'enabled' : 'disabled';

  return (
    <div style={{height: '250px'}}>
      <AppProvider features={{newDesignLanguage: true}} i18n={{}}>
        <Page title="Account">
          <Layout>
            <Layout.Section>
              <SettingToggle
                action={{
                  content: contentStatus,
                  onAction: toggleIsDirty,
                }}
                enabled={isDirty}
              >
                This setting is{' '}
                <TextStyle variation="strong">{textStatus}</TextStyle>.
              </SettingToggle>
            </Layout.Section>
          </Layout>
        </Page>
      </AppProvider>
    </div>
  );
}
```

---

## Using translations

Translations are provided in the locales folder. When using Polaris, you are able to import translations from all languages supported by the core Shopify product and consume them through the `i18n` prop.

If a project has only one locale, then you can pass the JSON content from the locale file into `AppProvider`.

```jsx
import AppProvider from '@shopify/polaris';
// en.json is English. Replace with fr.json for French, etc
import translations from '@shopify/polaris/locales/en.json';

function App() {
  return <AppProvider i18n={translations}>{/* App content */}</AppProvider>;
}
```

If a project supports multiple locales, then load them dynamically using [`@shopify/react-i18n`](https://github.com/Shopify/quilt/tree/master/packages/react-i18n#translation). This ensures that you load only the translations you need.

```jsx
import AppProvider from '@shopify/polaris';
// en.json is English. Replace with fr.json for French, etc
import translations from '@shopify/polaris/locales/en.json';
import {useI18n} from '@shopify/react-i18n';

function App() {
  const [i18n] = useI18n({
    id: 'Polaris',
    fallback: translations,
    translations(locale) {
      return import(
        /* webpackChunkName: "Polaris-i18n", webpackMode: "lazy-once" */ `@shopify/polaris/locales/${locale}.json`
      ).then((dictionary) => dictionary && dictionary.default);
    },
  });

  // i18n.translations is an array of translation dictionaries, where the first
  // dictionary is the desired language, and the second is the fallback.
  return (
    <AppProvider i18n={i18n.translations}>{/* App content */}</AppProvider>
  );
}
```

---

## Testing components

You must include Polaris context in your tests when you use Polaris components.

To make this easier for you, we’ve provided:

- a `createPolarisContext()` function to create the Polaris context for you
- a `polarisContextTypes` variable that contains all the necessary context types
- a fully-working [example app with Jest and Enzyme](https://github.com/Shopify/polaris-react/tree/master/examples/create-react-app) you can reference<|MERGE_RESOLUTION|>--- conflicted
+++ resolved
@@ -13,14 +13,8 @@
   - translation
   - application wrapper
   - wrapper
-<<<<<<< HEAD
-=======
-  - easdk
-  - shopify app bridge
-  - embedded app sdk
   - sdk
 omitAppProvider: true
->>>>>>> 86e72e90
 ---
 
 # App provider
