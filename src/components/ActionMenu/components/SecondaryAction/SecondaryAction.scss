@import '../../../../styles/common';

$breakpoint: 768px;

.SecondaryAction {
  --pc-secondary-action-button-spacing: var(--p-space-3);
  // stylelint-disable declaration-no-important
  a,
  button {
    @include focus-ring($border-width: 1px);
    background: transparent !important;
    box-shadow: none !important;
<<<<<<< HEAD
    border-radius: var(--p-border-radius-1) !important;
    padding-left: var(--pc-secondary-action-button-spacing);
    padding-right: var(--pc-secondary-action-button-spacing);
    // stylelint-disable-next-line selector-max-specificity
=======
    border-radius: var(--p-border-radius-base) !important;
    padding-left: $button-spacing;
    padding-right: $button-spacing;

>>>>>>> 741eeb68
    &:hover {
      background: var(--p-background-hovered) !important;
    }

    &:active {
      background: var(--p-background-pressed) !important;
    }

    @include breakpoint-after($breakpoint) {
      border: none !important;
      @include focus-ring($border-width: 0);
    }
  }
}<|MERGE_RESOLUTION|>--- conflicted
+++ resolved
@@ -10,17 +10,10 @@
     @include focus-ring($border-width: 1px);
     background: transparent !important;
     box-shadow: none !important;
-<<<<<<< HEAD
     border-radius: var(--p-border-radius-1) !important;
     padding-left: var(--pc-secondary-action-button-spacing);
     padding-right: var(--pc-secondary-action-button-spacing);
-    // stylelint-disable-next-line selector-max-specificity
-=======
-    border-radius: var(--p-border-radius-base) !important;
-    padding-left: $button-spacing;
-    padding-right: $button-spacing;
 
->>>>>>> 741eeb68
     &:hover {
       background: var(--p-background-hovered) !important;
     }
