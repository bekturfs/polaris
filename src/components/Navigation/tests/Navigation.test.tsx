--- conflicted
+++ resolved
@@ -3,47 +3,31 @@
 import Navigation from '../Navigation';
 import NavigationContext from '../context';
 import {UserMenu} from '../components';
-import {contextTypes} from '../types';
 
-<<<<<<< HEAD
-=======
 const childContextTypes = contextTypes;
 
->>>>>>> c66fd76c
 describe('<Navigation />', () => {
   it('mounts', () => {
     const navigation = mountWithAppProvider(<Navigation location="/" />);
     expect(navigation.exists()).toBe(true);
   });
 
-<<<<<<< HEAD
-  it('passes context', () => {
-    const Child: React.SFC<{}> = (_props) => {
-      return (
-        <NavigationContext.Consumer>
-          {({location}) => (location ? <div /> : null)}
-        </NavigationContext.Consumer>
-      );
-    };
-
-    const navigation = mountWithAppProvider(
-      <NavigationContext.Provider value={{location: '/'}}>
-        <Navigation location="/">
-          <Child />
-        </Navigation>
-      </NavigationContext.Provider>,
-    );
-=======
   describe('context', () => {
     it('passes location context', () => {
-      const Child: React.SFC<{}> = (_props, context) =>
-        context.location ? <div /> : null;
-      Child.contextTypes = childContextTypes;
+      const Child: React.SFC<{}> = (_props) => {
+        return (
+          <NavigationContext.Consumer>
+            {({location}) => (location ? <div /> : null)}
+          </NavigationContext.Consumer>
+        );
+      };
 
       const navigation = mountWithAppProvider(
-        <Navigation location="/">
-          <Child />
-        </Navigation>,
+        <NavigationContext.Provider value={{location: '/'}}>
+          <Navigation location="/">
+            <Child />
+          </Navigation>
+        </NavigationContext.Provider>,
       );
 
       const div = navigation
@@ -53,7 +37,6 @@
 
       expect(div.exists()).toBe(true);
     });
->>>>>>> c66fd76c
 
     it('has a child with contentContext', () => {
       const Child: React.SFC<{}> = (_props, context) =>
