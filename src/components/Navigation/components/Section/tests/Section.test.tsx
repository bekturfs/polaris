--- conflicted
+++ resolved
@@ -1,9 +1,4 @@
 import * as React from 'react';
-<<<<<<< HEAD
-import {noop} from '@shopify/javascript-utilities/other';
-=======
-import * as PropTypes from 'prop-types';
->>>>>>> c66fd76c
 
 import {matchMedia, animationFrame} from '@shopify/jest-dom-mocks';
 import {findByTestID, trigger, mountWithAppProvider} from 'test-utilities';
@@ -253,7 +248,6 @@
   });
 });
 
-<<<<<<< HEAD
 function mountWithNavigationProvider(
   node: React.ReactElement<any>,
   context: NavigationContextType = {location: ''},
@@ -264,6 +258,5 @@
     </NavigationContext.Provider>,
   );
 }
-=======
-function noop() {}
->>>>>>> c66fd76c
+
+function noop() {}