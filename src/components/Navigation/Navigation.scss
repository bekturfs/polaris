@import '../../styles/common';
@import './variables';

// Base Navigation styles
$active-indicator-width: rem(3px);
$nav-max-width: rem(360px);

.Navigation {
  display: flex;
  flex-direction: column;
  align-items: stretch;
  width: mobile-nav-width();
  min-width: layout-width(nav);
  max-width: $nav-max-width;
  height: 100%;
  min-height: 100%;
  background-color: var(--p-background);
  -webkit-overflow-scrolling: touch;
  border-right: border('divider');

  @include safe-area-for(padding-bottom, 0, bottom);

  &:focus {
    outline: none;
  }

  @include breakpoint-after(nav-min-window-corrected()) {
    max-width: layout-width(nav);
    @include safe-area-for(max-width, layout-width(nav), left);
  }
}

.UserMenu {
  flex: 0 0 auto;
}

.ContextControl {
  min-height: top-bar-height();

  @include breakpoint-after(nav-min-window-corrected()) {
    display: none;
  }
}

.PrimaryNavigation {
  display: flex;
  overflow: auto;
  flex: 1 1 auto;
  flex-direction: column;
  align-items: stretch;
  max-width: 100%;

  &:focus {
    outline: none;
  }

  @include breakpoint-after(nav-min-window-corrected()) {
    padding-top: rem(12px);
  }
}

.LogoContainer {
  display: none;
  @include breakpoint-before(nav-min-window-corrected()) {
    display: flex;
    flex: 0 0 top-bar-height();
    align-items: center;
    height: top-bar-height();
    padding: 0 spacing(tight) 0 spacing(base);
    @include safe-area-for(flex-basis, top-bar-height(), left);
    @include safe-area-for(padding-left, spacing(), left);
  }
}

.Logo,
.LogoLink {
  display: block;
}

// Item styles
$disabled-fade: 0.6;

.Item {
  @include nav-item-attributes;
  position: relative;
}

.Item-selected {
  font-weight: 600;
  color: var(--p-text-primary);
  background-color: var(--p-background-selected);

  &::before {
    content: '';
    position: absolute;
    top: 0;
    bottom: 0;
    left: -1 * spacing(tight);
    height: 100%;
    width: $active-indicator-width;
    background-color: var(--p-action-primary);
    border-top-right-radius: var(--p-border-radius-base);
    border-bottom-right-radius: var(--p-border-radius-base);
  }

  @media (-ms-high-contrast: active) {
    outline: 1px solid ms-high-contrast-color('text');
  }

  @include focus-ring;

  &:hover,
  &.keyFocused {
    background-color: var(--p-background-hovered);
    color: var(--p-text-primary-hovered);
  }

  .keyFocused {
    @include focus-ring($style: 'focused');
  }

  &:active,
  &:active:hover {
    @include no-focus-ring;
    color: var(--p-text-primary);
    background-color: var(--p-background-pressed);
  }
}

.Item-disabled {
  color: var(--p-text-disabled);
  pointer-events: none;
  opacity: $disabled-fade;

  .Icon {
    // Re-apply another layer of opacity fade,
    // as the new filled icons have a stronger visual presence
    // than the old outlined ones.
    opacity: $disabled-fade;
  }
}

.Badge {
  margin-left: spacing(tight);
  display: inline-flex;
  margin-top: spacing(tight);

  @include breakpoint-after(nav-min-window-corrected()) {
    margin-top: spacing(extra-tight);
  }
}

.Icon {
  @include nav-item-icon-attributes;
}

.ListItem {
  @include nav-list-item-attributes;

  &:not(:first-child) {
    .Item {
      border-top: 1px solid var(--p-background);
    }
  }
}

.ListItem-hasAction .Item {
  max-width: calc(
    100% - #{nav(icon-size) + spacing() * 2 + spacing(extra-tight)}
  );
}

.ItemWrapper {
  display: flex;
  flex-wrap: nowrap;
  width: 100%;
}

.Text {
  @include nav-item-text-attributes;
}

.SecondaryAction {
  @include recolor-icon(var(--p-icon));
  display: flex;
  align-items: center;
  height: nav(mobile-height);
  margin-right: spacing(extra-tight);
  padding: spacing(extra-tight) spacing();
  border-radius: var(--p-border-radius-base);

  @include breakpoint-after(nav-min-window-corrected()) {
    height: nav(desktop-height);
  }

  &:hover,
  &:focus,
  &:active {
    @include recolor-icon(
      var(--p-icon-hovered),
      var(--p-override-transparent),
      $filter-color: filter('action')
    );
    background: var(--p-background-hovered);

    @media (-ms-high-contrast: active) {
      @include recolor-icon(
        $fill-color: color('white'),
        $filter-color: filter('white')
      );
    }
  }

  @include focus-ring;

  &:focus {
    @include focus-ring($style: 'focused');
  }

  &:active {
    @include no-focus-ring;
    @include recolor-icon(var(--p-icon-pressed));
    background: var(--p-background-pressed);
  }

  &:focus,
  &:active {
    outline: none;
  }
}

// Secondary styles
$secondary-item-font-size: rem(15px);
.SecondaryNavigation {
  flex-basis: 100%;
<<<<<<< HEAD
  margin-bottom: spacing(tight);
  margin-left: 0;
  overflow-x: var(--p-override-visible, hidden);

=======
  margin-left: nav(icon-size) + spacing(loose);
  overflow-x: var(--p-override-visible, hidden);

  &.isExpanded {
    margin-bottom: spacing(tight);
  }

  .Navigation-newDesignLanguage & {
    margin-left: 0;
  }

  @include breakpoint-after(nav-min-window-corrected()) {
    margin-left: nav(icon-size) + spacing();
  }

>>>>>>> 9228d6eb
  .List {
    @include unstyled-list;
  }

  .Item {
    font-size: $secondary-item-font-size;
    font-weight: 500;
    line-height: nav(item-line-height);
    color: var(--p-text-subdued);
    padding-left: nav(icon-size) + spacing(extra-loose) - spacing(extra-tight);

    &:hover {
      color: var(--p-text-subdued);
    }

    // stylelint-disable-next-line selector-max-class
    &.keyFocused {
      @include focus-ring($style: 'focused');
      color: var(--p-text);
    }

    // stylelint-disable-next-line selector-max-specificity
    &:active,
    &:active:hover {
      @include no-focus-ring;
    }

    &:active {
      color: var(--p-text-primary);
    }

    @include breakpoint-after(nav-min-window-corrected()) {
      font-size: $item-font-size-small;
      line-height: rem(28px);
    }
  }

  .Text {
    margin-top: rem(6px);
    margin-bottom: rem(6px);
    line-height: rem(20px);
  }

  .Item-selected {
    color: var(--p-text-primary);
    @include focus-ring;

    &:hover {
      color: var(--p-text-primary-hovered);
    }
    // stylelint-disable-next-line selector-max-class
    &.keyFocused {
      color: var(--p-text-primary);
    }
    &:active {
      color: var(--p-text-primary);
      @include no-focus-ring;
    }
  }
  .Item-disabled {
    font-weight: 500;
    color: var(--p-text-disabled);
  }
}

.SecondaryNavigation-noIcon {
  margin-left: spacing();
}

// Section styles
.Section {
  @include unstyled-list;
  flex: 0 0 auto;
  padding: spacing() 0;
  padding-top: 0;
  @include safe-area-for(padding-left, 0, left);

  + .Section {
    padding-top: spacing(extra-tight);
    padding-bottom: spacing();
  }
}

.Section-fill {
  flex: 1 0 auto;
}

.Section-withSeparator {
  border-top: border('divider');
}

.SectionHeading {
  @include text-style-subheading;
  display: flex;
  align-items: center;
  min-height: nav(desktop-nav-height);
  padding-left: spacing();

  .Text {
    font-size: font-size(subheading);
    color: var(--p-text-subdued);

    @include when-typography-not-condensed {
      font-size: font-size(subheading, large-screen);
    }
  }

  .Action {
    @include unstyled-button;
    @include recolor-icon(var(--p-icon));
    display: flex;
    align-items: center;
    height: nav(mobile-nav-height);
    margin-right: spacing(extra-tight);
    padding: spacing(extra-tight) spacing();
    border-radius: var(--p-border-radius-base);

    @include breakpoint-after(nav-min-window-corrected()) {
      height: nav(desktop-nav-height);
    }

    @include focus-ring;

    &:hover,
    &:focus {
      background: var(--p-background-hovered);
      @include recolor-icon(
        var(--p-icon-hovered),
        var(--p-override-transparent)
      );

      @media (-ms-high-contrast: active) {
        @include recolor-icon(
          $fill-color: color('white'),
          $filter-color: filter('white')
        );
      }
    }

    &:hover {
      @include recolor-icon($filter-color: filter('action'));
    }

    &:focus {
      @include focus-ring($style: 'focused');
    }

    // stylelint-disable-next-line selector-max-specificity
    &:focus:hover {
      @include recolor-icon(var(--p-icon-hovered));
    }

    // stylelint-disable-next-line selector-max-specificity
    &:active,
    &:active:hover {
      @include recolor-icon(var(--p-icon-pressed));
      background: var(--p-background-pressed);
      @include no-focus-ring;
    }

    &:focus,
    &:active {
      outline: none;
    }
  }
}

.RollupToggle {
  @include text-emphasis-normal;
  @include text-emphasis-subdued;

  &:hover {
    @include recolor-icon(
      var(--p-action-primary),
      null,
      $filter-color: filter('action')
    );
    color: var(--p-text-primary);
  }

  &:focus {
    outline: none;
    @include focus-ring($style: 'focused');
  }
}

.List {
  @include unstyled-list;
}

.Indicator {
  position: relative;
  display: inline-block;
  height: rem(10px);
  width: rem(10px);
}

.SecondaryNavigation-noIcon .Item {
  padding-left: spacing(tight) + spacing(extra-tight);
}<|MERGE_RESOLUTION|>--- conflicted
+++ resolved
@@ -233,28 +233,17 @@
 $secondary-item-font-size: rem(15px);
 .SecondaryNavigation {
   flex-basis: 100%;
-<<<<<<< HEAD
-  margin-bottom: spacing(tight);
   margin-left: 0;
-  overflow-x: var(--p-override-visible, hidden);
-
-=======
-  margin-left: nav(icon-size) + spacing(loose);
-  overflow-x: var(--p-override-visible, hidden);
+  overflow-x: visible;
 
   &.isExpanded {
     margin-bottom: spacing(tight);
   }
 
-  .Navigation-newDesignLanguage & {
-    margin-left: 0;
-  }
-
   @include breakpoint-after(nav-min-window-corrected()) {
     margin-left: nav(icon-size) + spacing();
   }
 
->>>>>>> 9228d6eb
   .List {
     @include unstyled-list;
   }
