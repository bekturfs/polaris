--- conflicted
+++ resolved
@@ -56,11 +56,7 @@
   }
 
   @include breakpoint-after(nav-min-window-corrected()) {
-<<<<<<< HEAD
     padding-top: var(--p-space-4);
-=======
-    padding-top: spacing();
->>>>>>> 635f9a2f
   }
 }
 
@@ -101,11 +97,7 @@
     position: absolute;
     top: 1px;
     bottom: 1px;
-<<<<<<< HEAD
     left: calc(-1 * var(--p-space-2));
-=======
-    left: -1 * spacing(tight);
->>>>>>> 635f9a2f
     width: $active-indicator-width;
     background-color: var(--p-action-primary);
     border-top-right-radius: var(--p-border-radius-1);
@@ -132,11 +124,7 @@
   }
 
   @include breakpoint-after(nav-min-window-corrected()) {
-<<<<<<< HEAD
     font-weight: var(--p-font-weight-medium);
-=======
-    font-weight: 500;
->>>>>>> 635f9a2f
   }
 }
 
@@ -303,24 +291,14 @@
     @include breakpoint-after(nav-min-window-corrected()) {
       font-size: $item-font-size-small;
       line-height: 1;
-<<<<<<< HEAD
       padding-left: calc(nav(icon-size) + var(--p-space-3));
-=======
-      padding-left: nav(icon-size) + spacing(base-tight);
->>>>>>> 635f9a2f
     }
   }
 
   .Text {
-<<<<<<< HEAD
     margin-top: var(--p-space-1);
     margin-bottom: var(--p-space-1);
     line-height: var(--p-space-5);
-=======
-    margin-top: spacing(tight) / 2;
-    margin-bottom: spacing(tight) / 2;
-    line-height: spacing(loose);
->>>>>>> 635f9a2f
   }
 
   .Item-selected {
@@ -361,17 +339,8 @@
   list-style: none;
 
   + .Section {
-<<<<<<< HEAD
     padding-top: var(--p-space-2);
     padding-bottom: var(--p-space-4);
-=======
-    padding-bottom: spacing();
-    padding-top: spacing(tight);
-  }
-
-  + .Section-withSeparator {
-    padding-top: spacing(extra-tight);
->>>>>>> 635f9a2f
   }
 }
 
@@ -396,7 +365,7 @@
   }
 
   @include breakpoint-after(nav-min-window-corrected()) {
-    padding-left: spacing(loose);
+    padding-left: var(--p-space-5);
   }
 
   .Text {
@@ -424,15 +393,9 @@
       // stylelint-disable selector-max-combinators
       svg,
       img {
-<<<<<<< HEAD
         height: var(--p-space-4);
         width: var(--p-space-4);
         margin: var(--p-space-05);
-=======
-        height: spacing();
-        width: spacing();
-        margin: spacing(extra-tight) / 2;
->>>>>>> 635f9a2f
       }
     }
 
