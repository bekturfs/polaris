export * from './Navigation';

export {isNavigationItemActive} from './components';
export type {
  ItemProps as NavigationItemProps,
  SubNavigationItem,
<<<<<<< HEAD
  isNavigationItemActive,
=======
  MessageProps as NavigationMessageProps,
>>>>>>> 86e72e90
} from './components';<|MERGE_RESOLUTION|>--- conflicted
+++ resolved
@@ -4,9 +4,4 @@
 export type {
   ItemProps as NavigationItemProps,
   SubNavigationItem,
-<<<<<<< HEAD
-  isNavigationItemActive,
-=======
-  MessageProps as NavigationMessageProps,
->>>>>>> 86e72e90
 } from './components';