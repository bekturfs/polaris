$item-font-size: 16px;
$item-font-size-small: 14px;
$item-line-height-small: 32px;
$item-line-height-large: 36px;
$text-line-height: 20px;
$nav-variables: (
  mobile-spacing: calc(var(--p-space-2) + var(--p-space-05)),
  desktop-spacing: calc(var(--p-space-1) + var(--p-space-05)),
  mobile-height: 40px,
  desktop-height: 32px,
  icon-size: 20px,
  item-line-height: 40px,
);
@function nav($variable) {
  @return map-get($nav-variables, $variable);
}

$nav-animation-variables: (
  items-to-stagger: 12,
  stagger-interval: 50,
);
@function nav-animation($variable) {
  @return map-get($nav-animation-variables, $variable);
}

@mixin nav-item-attributes {
  @include unstyled-button;
  font-size: $item-font-size;
  font-weight: var(--p-font-weight-semibold);
  line-height: $item-line-height-large;
  display: flex;
  flex-grow: 1;
  align-items: flex-start;
  max-width: 100%;
  padding: 0 var(--p-space-1) 0 var(--p-space-3);
  margin: 0 var(--p-space-2);
  border-radius: var(--p-border-radius-1);
  color: var(--p-text);
  text-decoration: none;
  text-align: left;

  &:hover {
    background: var(--p-background-hovered);
    color: var(--p-text);
    text-decoration: none;
  }

  @include focus-ring;

  &.keyFocused {
    @include focus-ring($style: 'focused');
    background: var(--p-background-hovered);
    color: var(--p-text);
    text-decoration: none;
  }

  &:active,
  &:active:hover {
    color: var(--p-text);
    background-color: var(--p-background-pressed);
    @include no-focus-ring;
  }

  @include breakpoint-after(nav-min-window-corrected()) {
    font-size: $item-font-size;
    font-weight: var(--p-font-weight-medium);
    line-height: $item-line-height-small;
    padding-left: var(--p-space-3);
  }

  &::-moz-focus-inner {
    border: 0;
  }

  svg,
  img {
    display: block;
    height: var(--p-space-5);
    width: var(--p-space-5);
  }

  .Icon-resized {
    svg,
    img {
      margin: var(--p-space-05);
      height: var(--p-space-4);
      width: var(--p-space-4);
    }
  }
}

@mixin nav-item-icon-attributes {
  // hardcoding this variable for now because we need to rip out all instances
  // of filter() eventually but can't for this one right now. The value is the
  // equivalent value for filter('icon').
  --pc-navigation-filter-icon: brightness(0) saturate(100%) invert(36%)
    sepia(13%) saturate(137%) hue-rotate(169deg) brightness(95%) contrast(87%);
  --pc-navigation-filter-icon-action-primary: brightness(0) saturate(100%)
    invert(20%) sepia(59%) saturate(5557%) hue-rotate(162deg) brightness(95%)
    contrast(101%);
  --pc-navigation-filter-icon-on-interactive: brightness(0) saturate(100%)
    invert(100%);

  @include recolor-icon(
    $fill-color: var(--p-icon),
    $filter-color: var(--pc-navigation-filter-icon)
  );
  flex-shrink: 0;
  align-self: flex-start;
  width: nav(icon-size);
  height: nav(icon-size);
  margin-top: var(--pc-navigation-mobile-spacing);
  margin-right: var(--p-space-3);
  margin-bottom: var(--pc-navigation-mobile-spacing);
  @include breakpoint-after(nav-min-window-corrected()) {
<<<<<<< HEAD
    margin-top: var(--p-space-1);
    margin-right: var(--p-space-1);
    margin-bottom: var(--p-space-1);
=======
    margin-top: nav(desktop-spacing);
    margin-right: var(--p-space-2);
    margin-bottom: nav(desktop-spacing);
>>>>>>> 070131f4
  }

  .Item:hover &,
  .Item.keyFocused & {
    @include recolor-icon(
      $fill-color: var(--p-icon),
      $filter-color: var(--pc-navigation-filter-icon)
    );
  }

  .Item-selected &,
  .Item-selected:hover &,
  .subNavigationActive &,
  .subNavigationActive:hover &,
  .Item-child-active &,
  .Item-child-active:hover &,
  .Item-selected.keyFocused & {
    @include recolor-icon(
      $fill-color: var(--p-action-primary),
      $filter-color: var(--pc-navigation-filter-icon-action-primary)
    );
  }

  // The regular nav items are wrapped in polaris icon components which add
  // the styles we're missing which causes the channel items to shift down
  svg {
    display: block;
  }
}

@mixin nav-list-item-attributes {
  position: relative;
  display: flex;
  flex-wrap: wrap;

  .RollupSection &,
  .SecondaryNavigation & {
    opacity: 1;
  }
  @for $i from 1 through nav-animation(items-to-stagger) {
    &:nth-child(#{$i}) {
      animation-delay: #{($i - 1) * nav-animation(stagger-interval)}ms;
    }
  }
}

@mixin nav-item-text-attributes {
  flex: 1 1 auto;
  margin-top: var(--pc-navigation-mobile-spacing);
  margin-bottom: var(--pc-navigation-mobile-spacing);
  line-height: $text-line-height;
  font-size: $item-font-size-small;

  @include breakpoint-after(nav-min-window-corrected()) {
    margin-top: var(--p-space-1);
    margin-bottom: var(--p-space-1);
  }

  @include breakpoint-before(nav-min-window-corrected()) {
    font-size: 15px;
    line-height: 19px;
  }
}

@keyframes fade-in {
  0% {
    opacity: 0;
  }

  100% {
    opacity: 1;
  }
}

@mixin usermenu-section-attributes {
  position: relative;
  margin-top: var(--p-space-4);

  &::before {
    content: '';
    position: absolute;
    top: calc(var(--p-space-2) * -1);
    left: 0;
    display: block;
    width: 100%;
    height: 1px;
    background-color: var(--p-surface-neutral);
  }
}<|MERGE_RESOLUTION|>--- conflicted
+++ resolved
@@ -113,15 +113,9 @@
   margin-right: var(--p-space-3);
   margin-bottom: var(--pc-navigation-mobile-spacing);
   @include breakpoint-after(nav-min-window-corrected()) {
-<<<<<<< HEAD
-    margin-top: var(--p-space-1);
-    margin-right: var(--p-space-1);
-    margin-bottom: var(--p-space-1);
-=======
     margin-top: nav(desktop-spacing);
     margin-right: var(--p-space-2);
     margin-bottom: nav(desktop-spacing);
->>>>>>> 070131f4
   }
 
   .Item:hover &,
