$item-font-size: 16px;
$item-font-size-small: 14px;
$item-line-height-small: 32px;
$item-line-height-large: 36px;
$text-line-height: 20px;
$nav-variables: (
  mobile-spacing: calc(var(--p-space-2) + var(--p-space-05)),
  desktop-spacing: calc(var(--p-space-1) + var(--p-space-05)),
  mobile-height: 40px,
  desktop-height: 32px,
  icon-size: 20px,
  item-line-height: 40px,
);
@function nav($variable) {
  @return map-get($nav-variables, $variable);
}

$nav-animation-variables: (
  items-to-stagger: 12,
  stagger-interval: 50,
);
@function nav-animation($variable) {
  @return map-get($nav-animation-variables, $variable);
}

@mixin nav-item-attributes {
  @include unstyled-button;
  font-size: $item-font-size;
  font-weight: var(--p-font-weight-semibold);
  line-height: $item-line-height-large;
  display: flex;
  flex-grow: 1;
  align-items: flex-start;
  max-width: 100%;
  padding: 0 var(--p-space-1) 0 var(--p-space-3);
  margin: 0 var(--p-space-2);
  border-radius: var(--p-border-radius-1);
  color: var(--p-text);
  text-decoration: none;
  text-align: left;

  &:hover {
    background: var(--p-background-hovered);
    color: var(--p-text);
    text-decoration: none;
  }

  @include focus-ring;

  &.keyFocused {
    @include focus-ring($style: 'focused');
    background: var(--p-background-hovered);
    color: var(--p-text);
    text-decoration: none;
  }

  &:active,
  &:active:hover {
    color: var(--p-text);
    background-color: var(--p-background-pressed);
    @include no-focus-ring;
  }

  @include breakpoint-after(nav-min-window-corrected()) {
    font-size: $item-font-size;
    font-weight: var(--p-font-weight-semibold);
    line-height: $item-line-height-small;
<<<<<<< HEAD
    padding-left: calc(var(--p-space-4) - var(--p-space-05));
=======
    padding-left: spacing(base-tight);
>>>>>>> b07102c1
  }

  &::-moz-focus-inner {
    border: 0;
  }

  svg,
  img {
    display: block;
    height: var(--p-space-5);
    width: var(--p-space-5);
  }

  .Icon-resized {
    svg,
    img {
      margin: var(--p-space-05);
      height: var(--p-space-4);
      width: var(--p-space-4);
    }
  }
}

@mixin nav-item-icon-attributes {
  // hardcoding this variable for now because we need to rip out all instances
  // of filter() eventually but can't for this one right now. The value is the
  // equivalent value for filter('icon').
  --pc-navigation-filter-icon: brightness(0) saturate(100%) invert(36%)
    sepia(13%) saturate(137%) hue-rotate(169deg) brightness(95%) contrast(87%);
  --pc-navigation-filter-icon-action-primary: brightness(0) saturate(100%)
    invert(20%) sepia(59%) saturate(5557%) hue-rotate(162deg) brightness(95%)
    contrast(101%);
  --pc-navigation-filter-icon-on-interactive: brightness(0) saturate(100%)
    invert(100%);

  @include recolor-icon(
    $fill-color: var(--p-icon),
    $filter-color: var(--pc-navigation-filter-icon)
  );
  flex-shrink: 0;
  align-self: flex-start;
  width: nav(icon-size);
  height: nav(icon-size);
  margin-top: nav(mobile-spacing);
  margin-right: var(--p-space-4);
  margin-bottom: nav(mobile-spacing);
  @include breakpoint-after(nav-min-window-corrected()) {
<<<<<<< HEAD
    margin-top: var(--p-space-4);
    margin-right: var(--p-space-4);
    margin-bottom: var(--p-space-4);
=======
    margin-top: nav(desktop-spacing);
    margin-right: spacing(tight);
    margin-bottom: nav(desktop-spacing);
>>>>>>> b07102c1
  }

  .Item:hover &,
  .Item.keyFocused & {
    @include recolor-icon(
      $fill-color: var(--p-icon),
      $filter-color: var(--pc-navigation-filter-icon)
    );
  }

  .Item-selected &,
  .Item-selected:hover &,
  .subNavigationActive &,
  .subNavigationActive:hover &,
  .Item-child-active &,
  .Item-child-active:hover &,
  .Item-selected.keyFocused & {
    @include recolor-icon(
      $fill-color: var(--p-action-primary),
      $filter-color: var(--pc-navigation-filter-icon-action-primary)
    );
  }

  // The regular nav items are wrapped in polaris icon components which add
  // the styles we're missing which causes the channel items to shift down
  svg {
    display: block;
  }
}

@mixin nav-list-item-attributes {
  position: relative;
  display: flex;
  flex-wrap: wrap;

  .RollupSection &,
  .SecondaryNavigation & {
    opacity: 1;
  }
  @for $i from 1 through nav-animation(items-to-stagger) {
    &:nth-child(#{$i}) {
      animation-delay: #{($i - 1) * nav-animation(stagger-interval)}ms;
    }
  }
}

@mixin nav-item-text-attributes {
  flex: 1 1 auto;
  margin-top: nav(mobile-spacing);
  margin-bottom: nav(mobile-spacing);
  line-height: $text-line-height;
  font-size: $item-font-size-small;

  @include breakpoint-after(nav-min-window-corrected()) {
    margin-top: nav(desktop-spacing);
    margin-bottom: nav(desktop-spacing);
  }

  @include breakpoint-before(nav-min-window-corrected()) {
    font-size: 15px;
    line-height: 19px;
  }
}

@keyframes fade-in {
  0% {
    opacity: 0;
  }

  100% {
    opacity: 1;
  }
}

@mixin usermenu-section-attributes {
  position: relative;
  margin-top: var(--p-space-4);

  &::before {
    content: '';
    position: absolute;
    top: calc(var(--p-space-2) * -1);
    left: 0;
    display: block;
    width: 100%;
    height: 1px;
    background-color: var(--p-surface-neutral);
  }
}<|MERGE_RESOLUTION|>--- conflicted
+++ resolved
@@ -65,11 +65,7 @@
     font-size: $item-font-size;
     font-weight: var(--p-font-weight-semibold);
     line-height: $item-line-height-small;
-<<<<<<< HEAD
-    padding-left: calc(var(--p-space-4) - var(--p-space-05));
-=======
-    padding-left: spacing(base-tight);
->>>>>>> b07102c1
+    padding-left: var(--p-space-3);
   }
 
   &::-moz-focus-inner {
@@ -117,15 +113,9 @@
   margin-right: var(--p-space-4);
   margin-bottom: nav(mobile-spacing);
   @include breakpoint-after(nav-min-window-corrected()) {
-<<<<<<< HEAD
-    margin-top: var(--p-space-4);
-    margin-right: var(--p-space-4);
-    margin-bottom: var(--p-space-4);
-=======
     margin-top: nav(desktop-spacing);
-    margin-right: spacing(tight);
+    margin-right: var(--p-space-2);
     margin-bottom: nav(desktop-spacing);
->>>>>>> b07102c1
   }
 
   .Item:hover &,
