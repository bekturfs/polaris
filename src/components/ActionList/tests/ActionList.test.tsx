<<<<<<< HEAD
import React from 'react';
=======
import * as React from 'react';
import {ImportMinor, ExportMinor} from '@shopify/polaris-icons';
>>>>>>> 8a1761d6
import {mountWithAppProvider} from 'test-utilities';
import ActionList from '../ActionList';
import Badge from '../../Badge';
import {Item, Section} from '../components';

describe('<ActionList />', () => {
  let mockOnActionAnyItem: jest.Mock;

  beforeEach(() => {
    mockOnActionAnyItem = jest.fn();
  });

  it('fires onActionAnyItem on click or keypress of a button item', () => {
    const actionList = mountWithAppProvider(
      <ActionList
        items={[{content: 'Add discount'}]}
        onActionAnyItem={mockOnActionAnyItem}
      />,
    );
    actionList.find('button').simulate('click');
    expect(mockOnActionAnyItem).toHaveBeenCalledTimes(1);
  });

  it('fires onActionAnyItem on click or keypress of an anchor item', () => {
    const actionList = mountWithAppProvider(
      <ActionList
        items={[
          {
            content: 'Share on Facebook',
            url: 'https://facebook.com',
            external: true,
          },
        ]}
        onActionAnyItem={mockOnActionAnyItem}
      />,
    );
    actionList.find('a').simulate('click');
    expect(mockOnActionAnyItem).toHaveBeenCalledTimes(1);
  });

  it('fires onActionAnyItem and Item.onAction on click or keypress of an item', () => {
    const mockOnAction = jest.fn();
    const actionList = mountWithAppProvider(
      <ActionList
        items={[{content: 'Add discount', onAction: mockOnAction}]}
        onActionAnyItem={mockOnActionAnyItem}
      />,
    );
    actionList.find('button').simulate('click');
    expect(mockOnActionAnyItem).toHaveBeenCalledTimes(1);
    expect(mockOnAction).toHaveBeenCalledTimes(1);
  });

  it('generates a unique key for each item from the content and index', () => {
    const items = [
      {
        content: 'Add Discount',
      },
      {
        content: 'Share on Facebook',
      },
    ];

    const actionList = mountWithAppProvider(<ActionList items={items} />);
    actionList.find(Item).forEach((item, index) => {
      const expectedKey = `${items[index].content}-${index}`;
      expect(item.key()).toBe(expectedKey);
    });
  });

  it('it passes actionRole to Section', () => {
    const actionList = mountWithAppProvider(
      <ActionList
        items={[{content: 'Add discount'}]}
        onActionAnyItem={mockOnActionAnyItem}
        actionRole="option"
      />,
    );
    expect(actionList.find(Section).prop('actionRole')).toBe('option');
  });

  it('renders a ul with sections', () => {
    const actionList = mountWithAppProvider(
      <ActionList
        sections={[
          {
            title: 'File options',
            items: [
              {content: 'Import file', icon: ImportMinor},
              {content: 'Export file', icon: ExportMinor},
            ],
          },
        ]}
      />,
    );

    expect(actionList.find('ul')).toHaveLength(1);
  });

  it('renders a div without sections', () => {
    const actionList = mountWithAppProvider(<ActionList />);

    expect(actionList.find('div')).toHaveLength(1);
  });

  it('renders a section with a title', () => {
    const actionList = mountWithAppProvider(
      <ActionList
        sections={[
          {
            title: 'File options',
            items: [
              {content: 'Import file', icon: ImportMinor},
              {content: 'Export file', icon: ExportMinor},
            ],
          },
        ]}
      />,
    );

    expect(actionList.find(Section).text()).toContain('File option');
  });

  it('it renders an item with a badge', () => {
    const actionList = mountWithAppProvider(
      <ActionList
        items={[
          {content: 'Add discount', badge: {status: 'new', content: 'badge'}},
        ]}
        onActionAnyItem={mockOnActionAnyItem}
        actionRole="option"
      />,
    );
    expect(actionList.find(Badge).props()).toStrictEqual({
      children: 'badge',
      status: 'new',
    });
  });
});<|MERGE_RESOLUTION|>--- conflicted
+++ resolved
@@ -1,9 +1,5 @@
-<<<<<<< HEAD
 import React from 'react';
-=======
-import * as React from 'react';
 import {ImportMinor, ExportMinor} from '@shopify/polaris-icons';
->>>>>>> 8a1761d6
 import {mountWithAppProvider} from 'test-utilities';
 import ActionList from '../ActionList';
 import Badge from '../../Badge';
