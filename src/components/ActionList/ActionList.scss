--- conflicted
+++ resolved
@@ -1,15 +1,7 @@
 @import '../../styles/common';
 
 .ActionList {
-<<<<<<< HEAD
-  --pc-action-list-image-size: 20px;
-  --pc-action-list-item-min-height: var(--p-space-10);
-  --pc-action-list-item-vertical-padding: calc(
-    (var(--pc-action-list-item-min-height) - #{line-height(body)}) / 2
-  );
-=======
   outline: none;
->>>>>>> 2c346c9a
   list-style: none;
   margin: 0;
   padding: 0;
