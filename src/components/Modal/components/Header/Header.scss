--- conflicted
+++ resolved
@@ -8,11 +8,7 @@
   border-bottom: border('divider');
 }
 
-<<<<<<< HEAD
-.withoutTitle {
-=======
 .titleHidden {
->>>>>>> 5efa9c74
   position: absolute;
   right: spacing(tight);
   z-index: 1;
