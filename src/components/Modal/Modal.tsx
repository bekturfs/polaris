import React from 'react';
import isEqual from 'lodash/isEqual';
import {TransitionGroup} from 'react-transition-group';
import {write} from '@shopify/javascript-utilities/fastdom';
import {focusFirstFocusableNode} from '@shopify/javascript-utilities/focus';
import {createUniqueIDFactory} from '@shopify/javascript-utilities/other';
import {Modal as AppBridgeModal} from '@shopify/app-bridge/actions';
import WithinContentContext from '../WithinContentContext';
import {wrapWithComponent} from '../../utilities/components';

import {transformActions} from '../../utilities/app-bridge-transformers';
import pick from '../../utilities/pick';

import {withAppProvider, WithAppProviderProps} from '../AppProvider';
import Backdrop from '../Backdrop';
import Scrollable from '../Scrollable';
import Spinner from '../Spinner';
import Portal from '../Portal';

import {
  CloseButton,
  Dialog,
  Footer,
  FooterProps,
  Header,
  Section,
} from './components';
import styles from './Modal.scss';

const IFRAME_LOADING_HEIGHT = 200;

export type Size = 'Small' | 'Medium' | 'Large' | 'Full';

export interface Props extends FooterProps {
  /** Whether the modal is open or not */
  open: boolean;
  /** The url that will be loaded as the content of the modal */
  src?: string;
  /** The name of the modal content iframe */
  iFrameName?: string;
  /** The content for the title of the modal (embedded app use accepts string only) */
  title?: string | React.ReactNode;
  /** The content to display inside modal (stand-alone app use only) */
  children?: React.ReactNode;
  /** Inner content of the footer (stand-alone app use only) */
  footer?: React.ReactNode;
  /** Disable animations and open modal instantly (stand-alone app use only) */
  instant?: boolean;
  /** Automatically adds sections to modal (stand-alone app use only) */
  sectioned?: boolean;
  /** Increases the modal width (stand-alone app use only) */
  large?: boolean;
  /** Limits modal height on large sceens with scrolling (stand-alone app use only) */
  limitHeight?: boolean;
  /** Replaces modal content with a spinner while a background action is being performed (stand-alone app use only) */
  loading?: boolean;
  /**
   * Controls the size of the modal
   * @default 'Small'
   * @embeddedAppOnly
   */
  size?: Size;
  /**
   * Message to display inside modal
   * @embeddedAppOnly
   */
  message?: string;
  /** Callback when the modal is closed */
  onClose(): void;
  /** Callback when iframe has loaded (stand-alone app use only) */
  onIFrameLoad?(evt: React.SyntheticEvent<HTMLIFrameElement>): void;
  /** Callback when modal transition animation has ended (stand-alone app use only) */
  onTransitionEnd?(): void;
  /** Callback when the bottom of the modal content is reached */
  onScrolledToBottom?(): void;
}
export type CombinedProps = Props & WithAppProviderProps;

export interface State {
  iframeHeight: number;
}

const getUniqueID = createUniqueIDFactory('modal-header');

const APP_BRIDGE_PROPS: (keyof Props)[] = [
  'title',
  'size',
  'message',
  'src',
  'primaryAction',
  'secondaryActions',
];

export class Modal extends React.Component<CombinedProps, State> {
  static Dialog = Dialog;
  static Section = Section;
  focusReturnPointNode: HTMLElement;

  state: State = {
    iframeHeight: IFRAME_LOADING_HEIGHT,
  };

  private headerId = getUniqueID();
  private appBridgeModal:
    | AppBridgeModal.ModalMessage
    | AppBridgeModal.ModalIframe
    | undefined;

  componentDidMount() {
    if (this.props.polaris.appBridge == null) {
      return;
    }

<<<<<<< HEAD
    const transformProps = this.transformProps();
    if (transformProps) {
      this.appBridgeModal = AppBridgeModal.create(
        this.props.polaris.appBridge,
        transformProps,
      );
    }
=======
    // eslint-disable-next-line no-console
    console.warn(
      "Deprecation: Using `Modal` in an embedded app is deprecated and will be removed in v5.0. Use `Modal` from `@shopify/app-bridge-react` instead. For example, `import {Modal} from '@shopify/app-bridge-react';`",
    );

    this.appBridgeModal = AppBridgeModal.create(
      this.props.polaris.appBridge,
      this.transformProps(),
    );
>>>>>>> 8a1761d6

    if (this.appBridgeModal) {
      this.appBridgeModal.subscribe(
        AppBridgeModal.Action.CLOSE,
        this.props.onClose,
      );
    }

    const {open} = this.props;

    if (open) {
      this.focusReturnPointNode = document.activeElement as HTMLElement;
      this.appBridgeModal &&
        this.appBridgeModal.dispatch(AppBridgeModal.Action.OPEN);
    }
  }

  componentDidUpdate(prevProps: CombinedProps) {
    if (this.props.polaris.appBridge == null || this.appBridgeModal == null) {
      return;
    }

    const {open} = this.props;
    const wasOpen = prevProps.open;
    const transformedProps = this.transformProps();

    const prevAppBridgeProps = pick(prevProps, APP_BRIDGE_PROPS);
    const currentAppBridgeProps = pick(this.props, APP_BRIDGE_PROPS);

    if (
      !isEqual(prevAppBridgeProps, currentAppBridgeProps) &&
      transformedProps
    ) {
      if (isIframeModal(transformedProps)) {
        (this.appBridgeModal as AppBridgeModal.ModalIframe).set(
          transformedProps,
        );
      } else {
        (this.appBridgeModal as AppBridgeModal.ModalMessage).set(
          transformedProps,
        );
      }
    }

    if (wasOpen !== open) {
      if (open) {
        this.appBridgeModal.dispatch(AppBridgeModal.Action.OPEN);
      } else {
        this.appBridgeModal.dispatch(AppBridgeModal.Action.CLOSE);
      }
    }

    if (!wasOpen && open) {
      this.focusReturnPointNode = document.activeElement as HTMLElement;
    } else if (
      wasOpen &&
      !open &&
      this.focusReturnPointNode != null &&
      document.contains(this.focusReturnPointNode)
    ) {
      this.focusReturnPointNode.focus();
      this.focusReturnPointNode = null as any;
    }
  }

  componentWillUnmount() {
    if (this.props.polaris.appBridge == null || this.appBridgeModal == null) {
      return;
    }

    this.appBridgeModal.unsubscribe();
  }

  render() {
    if (this.props.polaris.appBridge != null) {
      return null;
    }

    const {
      children,
      title,
      src,
      iFrameName,
      open,
      instant,
      sectioned,
      loading,
      large,
      limitHeight,
      onClose,
      footer,
      primaryAction,
      secondaryActions,
      polaris: {intl},
      onScrolledToBottom,
    } = this.props;

    const {iframeHeight} = this.state;

    const iframeTitle = intl.translate('Polaris.Modal.iFrameTitle');

    let dialog: React.ReactNode;
    let backdrop: React.ReactNode;
    if (open) {
      const footerMarkup =
        !footer && !primaryAction && !secondaryActions ? null : (
          <Footer
            primaryAction={primaryAction}
            secondaryActions={secondaryActions}
          >
            {footer}
          </Footer>
        );

      const content = sectioned
        ? wrapWithComponent(children, Section, {})
        : children;

      const body = loading ? (
        <div className={styles.Spinner}>
          <Spinner />
        </div>
      ) : (
        content
      );

      const bodyMarkup = src ? (
        <iframe
          name={iFrameName}
          title={iframeTitle}
          src={src}
          className={styles.IFrame}
          onLoad={this.handleIFrameLoad}
          style={{height: `${iframeHeight}px`}}
        />
      ) : (
        <Scrollable
          shadow
          className={styles.Body}
          onScrolledToBottom={onScrolledToBottom}
        >
          {body}
        </Scrollable>
      );

      const headerMarkup = title ? (
        <Header id={this.headerId} onClose={onClose} testID="ModalHeader">
          {title}
        </Header>
      ) : (
        <CloseButton
          onClick={onClose}
          title={false}
          testID="ModalCloseButton"
        />
      );

      dialog = (
        <Dialog
          instant={instant}
          labelledBy={this.headerId}
          onClose={onClose}
          onEntered={this.handleEntered}
          onExited={this.handleExited}
          large={large}
          limitHeight={limitHeight}
        >
          {headerMarkup}
          <div className={styles.BodyWrapper}>{bodyMarkup}</div>
          {footerMarkup}
        </Dialog>
      );

      backdrop = <Backdrop />;
    }

    const animated = !instant;

    const context = {
      withinContentContainer: true,
    };

    return (
      <WithinContentContext.Provider value={context}>
        <Portal idPrefix="modal">
          <TransitionGroup appear={animated} enter={animated} exit={animated}>
            {dialog}
          </TransitionGroup>
          {backdrop}
        </Portal>
      </WithinContentContext.Provider>
    );
  }

  private handleEntered = () => {
    const {onTransitionEnd} = this.props;
    if (onTransitionEnd) {
      onTransitionEnd();
    }
  };

  private handleExited = () => {
    this.setState({
      iframeHeight: IFRAME_LOADING_HEIGHT,
    });

    if (this.focusReturnPointNode) {
      write(() => focusFirstFocusableNode(this.focusReturnPointNode, false));
    }
  };

  private handleIFrameLoad = (evt: React.SyntheticEvent<HTMLIFrameElement>) => {
    const iframe = evt.target as HTMLIFrameElement;
    if (iframe && iframe.contentWindow) {
      this.setState({
        iframeHeight: iframe.contentWindow.document.body.scrollHeight,
      });
    }

    const {onIFrameLoad} = this.props;

    if (onIFrameLoad != null) {
      onIFrameLoad(evt);
    }
  };

  private transformProps() {
    const {
      title,
      size,
      message,
      src,
      primaryAction,
      secondaryActions,
      polaris,
    } = this.props;
    const {appBridge} = polaris;

    if (!appBridge) return;

    const safeTitle = typeof title === 'string' ? title : undefined;
    const safeSize = size != null ? AppBridgeModal.Size[size] : undefined;
    const srcPayload: {url?: string; path?: string} = {};

    if (src != null) {
      if (src.match('^https?://')) {
        srcPayload.url = src;
      } else {
        srcPayload.path = src;
      }
    }

    return {
      title: safeTitle,
      message,
      size: safeSize,
      ...srcPayload,
      footer: {
        buttons: transformActions(appBridge, {
          primaryAction,
          secondaryActions,
        }),
      },
    };
  }
}

function isIframeModal(
  options:
    | AppBridgeModal.MessagePayload
    | AppBridgeModal.IframePayload
    | object,
): options is AppBridgeModal.IframePayload {
  return (
    typeof (options as AppBridgeModal.IframePayload).url === 'string' ||
    typeof (options as AppBridgeModal.IframePayload).path === 'string'
  );
}

export default withAppProvider<Props>()(Modal);<|MERGE_RESOLUTION|>--- conflicted
+++ resolved
@@ -111,7 +111,11 @@
       return;
     }
 
-<<<<<<< HEAD
+    // eslint-disable-next-line no-console
+    console.warn(
+      "Deprecation: Using `Modal` in an embedded app is deprecated and will be removed in v5.0. Use `Modal` from `@shopify/app-bridge-react` instead. For example, `import {Modal} from '@shopify/app-bridge-react';`",
+    );
+
     const transformProps = this.transformProps();
     if (transformProps) {
       this.appBridgeModal = AppBridgeModal.create(
@@ -119,17 +123,6 @@
         transformProps,
       );
     }
-=======
-    // eslint-disable-next-line no-console
-    console.warn(
-      "Deprecation: Using `Modal` in an embedded app is deprecated and will be removed in v5.0. Use `Modal` from `@shopify/app-bridge-react` instead. For example, `import {Modal} from '@shopify/app-bridge-react';`",
-    );
-
-    this.appBridgeModal = AppBridgeModal.create(
-      this.props.polaris.appBridge,
-      this.transformProps(),
-    );
->>>>>>> 8a1761d6
 
     if (this.appBridgeModal) {
       this.appBridgeModal.subscribe(
