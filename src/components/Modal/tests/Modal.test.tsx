--- conflicted
+++ resolved
@@ -1,10 +1,7 @@
 import React from 'react';
 import {animationFrame} from '@shopify/jest-dom-mocks';
-<<<<<<< HEAD
 import * as focusUtils from '@shopify/javascript-utilities/focus';
-=======
 // eslint-disable-next-line no-restricted-imports
->>>>>>> 48ff9ee0
 import {
   findByTestID,
   mountWithAppProvider,
@@ -390,14 +387,4 @@
   });
 });
 
-<<<<<<< HEAD
-=======
-function mountWithAppBridge(element: React.ReactElement) {
-  const appBridge = {};
-  const modal = mountWithAppProvider(element, {appBridge});
-
-  return {modal, appBridge};
-}
-
->>>>>>> 48ff9ee0
 function noop() {}