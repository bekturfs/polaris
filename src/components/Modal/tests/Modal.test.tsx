import React, {useRef} from 'react';
import {animationFrame} from '@shopify/jest-dom-mocks';
import {mountWithApp} from 'test-utilities';
import {Badge, Button, Spinner, Portal, Scrollable} from 'components';

import {Footer, Dialog, Header} from '../components';
import {Modal} from '../Modal';
import {WithinContentContext} from '../../../utilities/within-content-context';

jest.mock('react-transition-group', () => {
  function ChildGroup({children}: {children: React.ReactNode}) {
    return <div>{children}</div>;
  }

  return {
    ...(jest.requireActual('react-transition-group') as any),
    TransitionGroup: ChildGroup,
    TransitionChild: ChildGroup,
    CSSTransition: ChildGroup,
  };
});

describe('<Modal>', () => {
  let scrollSpy: jest.SpyInstance;

  beforeEach(() => {
    scrollSpy = jest.spyOn(window, 'scroll');
    animationFrame.mock();
  });

  afterEach(() => {
    animationFrame.restore();
    scrollSpy.mockRestore();
  });

  it('has a child with contentContext', () => {
    function TestComponent(_: {withinContentContainer: any}) {
      return null;
    }

    const component = mountWithApp(
      <Modal title="foo" onClose={jest.fn()} open>
        <WithinContentContext.Consumer>
          {(withinContentContext) => {
            return (
              <TestComponent withinContentContainer={withinContentContext} />
            );
          }}
        </WithinContentContext.Consumer>
      </Modal>,
    );

    expect(component).toContainReactComponent(TestComponent, {
      withinContentContainer: true,
    });
  });

<<<<<<< HEAD
  // Causes a circular dependency that causes the whole test file to be unrunnable
  // eslint-disable-next-line jest/no-disabled-tests
  it.skip('focuses the dialog node on mount', () => {
    const modal = mountWithAppProvider(
      <Modal title="foo" onClose={jest.fn()} open instant />,
    );
=======
  it('focuses the dialog node on mount', () => {
    const modal = mountWithApp(<Modal title="foo" onClose={noop} open />);
>>>>>>> d80f43ca

    expect(document.activeElement).toBe(
      modal.find('div', {className: 'Dialog'})?.domNode,
    );
  });

  describe('src', () => {
    it('renders an iframe if src is provided', () => {
      const modal = mountWithApp(
        <Modal
          title="foo"
          src="Source"
          iFrameName="Name"
          onClose={jest.fn()}
          open
        >
          <Badge />
        </Modal>,
      );

      const iframe = modal.find('iframe');
      expect(iframe).toHaveReactProps({name: 'Name', src: 'Source'});
      expect(iframe).not.toContainReactComponent(Scrollable);
    });

    it('renders Scrollable if src is not provided', () => {
      const modal = mountWithApp(
        <Modal title="foo" onClose={jest.fn()} open>
          <Badge />
        </Modal>,
      );

      expect(modal).not.toContainReactComponent('iframe');
      expect(modal).toContainReactComponent(Scrollable, {shadow: true});
    });
  });

  describe('onTransitionEnd', () => {
    it('calls onTransitionEnd after it mounts', () => {
      const mockOnTransitionEnd = jest.fn();
      const modal = mountWithApp(
        <Modal
          title="foo"
          open
          onClose={noop}
          onTransitionEnd={mockOnTransitionEnd}
        />,
      );
      modal.find(Dialog)?.trigger('onEntered');
      expect(mockOnTransitionEnd).toHaveBeenCalledTimes(1);
    });
  });

  describe('onIFrameLoad', () => {
    it('calls onIFrameLoad after it mounts', () => {
      const mockOnIframeLoad = jest.fn();
      const modal = mountWithApp(
        <Modal
          title="foo"
          open
          onClose={noop}
          onIFrameLoad={mockOnIframeLoad}
          src="path/to/place"
        />,
      );
      modal.find('iframe')?.trigger('onLoad', {target: {}});
      expect(mockOnIframeLoad).toHaveBeenCalledTimes(1);
    });
  });

  describe('instant', () => {
    it('passes instant to Dialog if true', () => {
      const modal = mountWithApp(
        <Modal title="foo" instant onClose={jest.fn()} open>
          <Badge />
        </Modal>,
      );

      expect(modal).toContainReactComponent(Dialog, {instant: true});
    });

    it('does not pass instant to Dialog be default', () => {
      const modal = mountWithApp(
        <Modal title="foo" onClose={jest.fn()} open>
          <Badge />
        </Modal>,
      );

      expect(modal).toContainReactComponent(Dialog, {instant: undefined});
    });
  });

  describe('large', () => {
    it('passes large to Dialog if true', () => {
      const modal = mountWithApp(
        <Modal title="foo" large onClose={jest.fn()} open>
          <Badge />
        </Modal>,
      );

      expect(modal).toContainReactComponent(Dialog, {large: true});
    });

    it('does not pass large to Dialog be default', () => {
      const modal = mountWithApp(
        <Modal title="foo" onClose={jest.fn()} open>
          <Badge />
        </Modal>,
      );

      expect(modal).toContainReactComponent(Dialog, {large: undefined});
    });
  });

  describe('small', () => {
    it('passes small to Dialog if true', () => {
      const modal = mountWithApp(
        <Modal title="foo" small onClose={jest.fn()} open>
          <Badge />
        </Modal>,
      );

      expect(modal).toContainReactComponent(Dialog, {small: true});
    });

    it('does not pass small to Dialog be default', () => {
      const modal = mountWithApp(
        <Modal title="foo" onClose={jest.fn()} open>
          <Badge />
        </Modal>,
      );

      expect(modal).toContainReactComponent(Dialog, {small: undefined});
    });
  });

  describe('limitHeight', () => {
    it('passes limitHeight to Dialog if true', () => {
      const modal = mountWithApp(
        <Modal title="foo" limitHeight onClose={jest.fn()} open>
          <Badge />
        </Modal>,
      );

      expect(modal).toContainReactComponent(Dialog, {limitHeight: true});
    });

    it('does not pass limitHeight to Dialog be default', () => {
      const modal = mountWithApp(
        <Modal title="foo" onClose={jest.fn()} open>
          <Badge />
        </Modal>,
      );

      expect(modal).toContainReactComponent(Dialog, {limitHeight: undefined});
    });
  });

  describe('open', () => {
    it('renders <Portal />', () => {
      const modal = mountWithApp(
        <Modal title="foo" onClose={jest.fn()} open>
          <Badge />
        </Modal>,
      );

      expect(modal).toContainReactComponentTimes(Portal, 1);
    });
  });

  describe('closed', () => {
    it('does not render children', () => {
      const modal = mountWithApp(
        <Modal title="foo" open={false} onClose={jest.fn()}>
          <Badge />
        </Modal>,
      );

      expect(modal).not.toContainReactComponent(Badge);
    });
  });

  describe('opening / closing', () => {
    it('renders modal content when open = true', () => {
      const modal = mountWithApp(
        <Modal title="foo" open onClose={jest.fn()}>
          <Badge />
        </Modal>,
      );

      expect(modal).toContainReactComponent(Badge);
    });

    it('does not render modal content when open = false', () => {
      const modal = mountWithApp(
        <Modal title="foo" open={false} onClose={jest.fn()}>
          <Badge />
        </Modal>,
      );

      expect(modal).not.toContainReactComponent(Badge);
    });
  });

  describe('header', () => {
    it('renders a header when title is present', () => {
      const modal = mountWithApp(
        <Modal onClose={jest.fn()} open title="foo" />,
      );

      expect(modal.find(Header)).toContainReactComponent('div', {
        className: 'Header',
      });
    });

    it('only renders a close button when titleHidden is present', () => {
      const modal = mountWithApp(
        <Modal titleHidden onClose={jest.fn()} open title="foo" />,
      );

      expect(modal.find(Header)).toContainReactComponent('div', {
        className: 'titleHidden',
      });
    });
  });

  describe('footer', () => {
    it('does not render footer by default', () => {
      const modal = mountWithApp(
        <Modal title="foo" onClose={jest.fn()} open />,
      );

      expect(modal).not.toContainReactComponent(Footer);
    });

    it('renders if footer are passed in', () => {
      const modal = mountWithApp(
        <Modal title="foo" onClose={jest.fn()} open footer="Footer content" />,
      );

      expect(modal).toContainReactComponent(Footer);
    });

    it('renders if primaryAction are passed in', () => {
      const modal = mountWithApp(
        <Modal
          title="foo"
          onClose={jest.fn()}
          open
          primaryAction={{content: 'Save', onAction: jest.fn()}}
        />,
      );

      expect(modal).toContainReactComponent(Footer);
    });

    it('renders if secondaryActions are passed in', () => {
      const modal = mountWithApp(
        <Modal
          title="foo"
          onClose={jest.fn()}
          open
          secondaryActions={[{content: 'Discard', onAction: jest.fn()}]}
        />,
      );

      expect(modal).toContainReactComponent(Footer);
    });
  });

  describe('body', () => {
    it('limits dialog height from limitHeight prop', () => {
      const modal = mountWithApp(
        <Modal title="foo" onClose={jest.fn()} open loading limitHeight>
          <Badge />
        </Modal>,
      );

      expect(modal).toContainReactComponent(Dialog, {limitHeight: true});
    });

    it('does not render a Scrollable with noScroll prop', () => {
      const modal = mountWithApp(
        <Modal title="foo" onClose={jest.fn()} open noScroll>
          <Badge />
        </Modal>,
      );

      expect(modal).not.toContainReactComponent(Scrollable);
    });
  });

  describe('loading', () => {
    it('renders a spinner', () => {
      const modal = mountWithApp(
        <Modal title="foo" onClose={jest.fn()} open loading>
          <Badge />
        </Modal>,
      );

      expect(modal).toContainReactComponent(Spinner);
    });

    it('does not render children', () => {
      const modal = mountWithApp(
        <Modal title="foo" onClose={jest.fn()} open loading>
          <Badge />
        </Modal>,
      );

      expect(modal).not.toContainReactComponent(Badge);
    });
  });

  describe('lifecycle', () => {
    it('unmounts safely', () => {
      const modal = mountWithApp(
        <Modal title="foo" open onClose={jest.fn()}>
          <p>Child</p>
        </Modal>,
      );

      expect(() => {
        modal.unmount();
      }).not.toThrow();
    });
  });

  describe('activator', () => {
    it('renders the element if an element is passed in', () => {
      const modal = mountWithApp(
        <Modal
          title="foo"
          onClose={noop}
          open={false}
          activator={<Button />}
        />,
      );

      expect(modal).toContainReactComponent(Button);
    });

    it('does not render the element if a ref object is passed in', () => {
      const TestHarness = () => {
        const buttonRef = useRef<HTMLDivElement>(null);
        const button = (
          <div ref={buttonRef}>
            <Button />
          </div>
        );

        return (
          <div>
            <Modal
              title="foo"
              onClose={noop}
              open={false}
              activator={buttonRef}
            />
            {button}
          </div>
        );
      };

      const testHarness = mountWithApp(<TestHarness />);

      expect(testHarness.find(Modal)).not.toContainReactComponent(Button);
    });

    it('does not throw an error when no activator is passed in', () => {
      const modal = mountWithApp(<Modal title="foo" onClose={noop} open />);

      expect(() => {
        modal.setProps({open: false});
      }).not.toThrow();
    });

    // Causes a circular dependency that causes the whole test file to be unrunnable
    // eslint-disable-next-line jest/no-disabled-tests
    it.skip('focuses the activator when the activator is an element on close', () => {
      const id = 'activator-id';
      const modal = mountWithApp(
        <Modal
          title="foo"
          onClose={noop}
          open
          activator={<Button id={id} />}
        />,
      );

      modal.find(Dialog)!.trigger('onExited');
      const activator = modal.find('button', {id})!.domNode;

      expect(document.activeElement).toBe(activator);
    });

    // Causes a circular dependency that causes the whole test file to be unrunnable
    // eslint-disable-next-line jest/no-disabled-tests
    it.skip('focuses the activator when the activator a ref on close', () => {
      const buttonId = 'buttonId';
      const TestHarness = () => {
        const buttonRef = useRef<HTMLDivElement>(null);

        const button = (
          <div ref={buttonRef}>
            <Button id={buttonId} />
          </div>
        );

        return (
          <div>
            <Modal title="foo" onClose={noop} open activator={buttonRef} />
            {button}
          </div>
        );
      };

      const testHarness = mountWithApp(<TestHarness />);

      testHarness.find(Modal)!.find(Dialog)!.trigger('onExited');

      expect(document.activeElement).toBe(
        testHarness.findWhere(
          (wrap) => wrap.is('button') && wrap.prop('id') === buttonId,
        )!.domNode,
      );
    });
  });
});

function noop() {}<|MERGE_RESOLUTION|>--- conflicted
+++ resolved
@@ -55,17 +55,8 @@
     });
   });
 
-<<<<<<< HEAD
-  // Causes a circular dependency that causes the whole test file to be unrunnable
-  // eslint-disable-next-line jest/no-disabled-tests
-  it.skip('focuses the dialog node on mount', () => {
-    const modal = mountWithAppProvider(
-      <Modal title="foo" onClose={jest.fn()} open instant />,
-    );
-=======
   it('focuses the dialog node on mount', () => {
     const modal = mountWithApp(<Modal title="foo" onClose={noop} open />);
->>>>>>> d80f43ca
 
     expect(document.activeElement).toBe(
       modal.find('div', {className: 'Dialog'})?.domNode,
