import React from 'react';
import {animationFrame} from '@shopify/jest-dom-mocks';
import * as focusUtils from '@shopify/javascript-utilities/focus';
// eslint-disable-next-line no-restricted-imports
import {
  findByTestID,
  mountWithAppProvider,
  trigger,
} from 'test-utilities/legacy';
import {mountWithApp} from 'test-utilities';
import {Badge, Button, Spinner, Portal, Scrollable} from 'components';

import {Footer, Dialog} from '../components';
import {Modal} from '../Modal';
import {WithinContentContext} from '../../../utilities/within-content-context';

<<<<<<< HEAD
jest.mock('@material-ui/react-transition-group', () => {
  function ChildGroup({children}: {children: React.ReactNode}) {
    return <div>{children}</div>;
  }

  return {
    ...require.requireActual('@material-ui/react-transition-group'),
    TransitionGroup: ChildGroup,
    TransitionChild: ChildGroup,
    CSSTransition: ChildGroup,
  };
});
=======
jest.mock('../../../utilities/app-bridge-transformers', () => ({
  ...(jest.requireActual('../../../utilities/app-bridge-transformers') as any),
  transformActions: jest.fn((...args) => args),
}));
>>>>>>> 2db2b101

describe('<Modal>', () => {
  let scrollSpy: jest.SpyInstance;

  beforeEach(() => {
    scrollSpy = jest.spyOn(window, 'scroll');
    animationFrame.mock();
  });

  afterEach(() => {
    animationFrame.restore();
    scrollSpy.mockRestore();
  });

  it('has a child with contentContext', () => {
    function TestComponent(_: {withinContentContainer: any}) {
      return null;
    }

    const component = mountWithAppProvider(
      <Modal onClose={jest.fn()} open>
        <WithinContentContext.Consumer>
          {(withinContentContext) => {
            return (
              <TestComponent withinContentContainer={withinContentContext} />
            );
          }}
        </WithinContentContext.Consumer>
      </Modal>,
    );

    expect(component.find(TestComponent).prop('withinContentContainer')).toBe(
      true,
    );
  });

  it('focuses the next focusable node on mount', () => {
    const modal = mountWithAppProvider(<Modal onClose={jest.fn()} open />);
    const focusedNode = focusUtils.findFirstFocusableNode(
      modal.find(Dialog).getDOMNode(),
    );

    expect(document.activeElement).toBe(focusedNode);
  });

  describe('src', () => {
    it('renders an iframe if src is provided', () => {
      const modal = mountWithAppProvider(
        <Modal src="Source" iFrameName="Name" onClose={jest.fn()} open>
          <Badge />
        </Modal>,
      );

      const iframe = modal.find('iframe').first();
      expect(iframe.exists()).toBe(true);
      expect(iframe.prop('name')).toStrictEqual('Name');
      expect(iframe.prop('src')).toStrictEqual('Source');

      const scrollable = modal.find(Scrollable).first();
      expect(scrollable.exists()).toBe(false);
    });

    it('renders Scrollable if src is not provided', () => {
      const modal = mountWithAppProvider(
        <Modal onClose={jest.fn()} open>
          <Badge />
        </Modal>,
      );

      const iframe = modal.find('iframe').first();
      expect(iframe.exists()).toBe(false);

      const scrollable = modal.find(Scrollable).first();
      expect(scrollable.exists()).toBe(true);
      expect(scrollable.prop('shadow')).toBe(true);
    });
  });

  describe('onTransitionEnd', () => {
    it('calls onTransitionEnd after it mounts', () => {
      const mockOnTransitionEnd = jest.fn();
      const modal = mountWithAppProvider(
        <Modal open onClose={noop} onTransitionEnd={mockOnTransitionEnd} />,
      );
      trigger(modal.find(Dialog), 'onEntered');
      expect(mockOnTransitionEnd).toHaveBeenCalledTimes(1);
    });
  });

  describe('onIFrameLoad', () => {
    it('calls onIFrameLoad after it mounts', () => {
      const mockOnIframeLoad = jest.fn();
      const modal = mountWithAppProvider(
        <Modal
          open
          onClose={noop}
          onIFrameLoad={mockOnIframeLoad}
          src="path/to/place"
        />,
      );
      trigger(modal.find('iframe'), 'onLoad', {target: {contentWindow: {}}});
      expect(mockOnIframeLoad).toHaveBeenCalledTimes(1);
    });
  });

  describe('instant', () => {
    it('passes instant to Dialog if true', () => {
      const modal = mountWithAppProvider(
        <Modal instant onClose={jest.fn()} open>
          <Badge />
        </Modal>,
      );

      expect(modal.find(Dialog).prop('instant')).toBe(true);
    });

    it('does not pass instant to Dialog be default', () => {
      const modal = mountWithAppProvider(
        <Modal onClose={jest.fn()} open>
          <Badge />
        </Modal>,
      );

      expect(modal.find(Dialog).prop('instant')).toBeUndefined();
    });
  });

  describe('large', () => {
    it('passes large to Dialog if true', () => {
      const modal = mountWithAppProvider(
        <Modal large onClose={jest.fn()} open>
          <Badge />
        </Modal>,
      );

      expect(modal.find(Dialog).prop('large')).toBe(true);
    });

    it('does not pass large to Dialog be default', () => {
      const modal = mountWithAppProvider(
        <Modal onClose={jest.fn()} open>
          <Badge />
        </Modal>,
      );

      expect(modal.find(Dialog).prop('large')).toBeUndefined();
    });
  });

  describe('limitHeight', () => {
    it('passes limitHeight to Dialog if true', () => {
      const modal = mountWithAppProvider(
        <Modal limitHeight onClose={jest.fn()} open>
          <Badge />
        </Modal>,
      );

      expect(modal.find(Dialog).prop('limitHeight')).toBe(true);
    });

    it('does not pass limitHeight to Dialog be default', () => {
      const modal = mountWithAppProvider(
        <Modal onClose={jest.fn()} open>
          <Badge />
        </Modal>,
      );

      expect(modal.find(Dialog).prop('limitHeight')).toBeUndefined();
    });
  });

  describe('open', () => {
    it('renders <Portal /> with idPrefix modal', () => {
      const modal = mountWithAppProvider(
        <Modal onClose={jest.fn()} open>
          <Badge />
        </Modal>,
      );

      expect(modal.find(Portal).prop('idPrefix')).toBe('modal');
    });
  });

  describe('closed', () => {
    it('does not render children', () => {
      const modal = mountWithAppProvider(
        <Modal open={false} onClose={jest.fn()}>
          <Badge />
        </Modal>,
      );

      expect(modal.find(Badge)).toHaveLength(0);
    });
  });

  describe('opening / closing', () => {
    it('renders modal content when open = true', () => {
      const modal = mountWithAppProvider(
        <Modal open onClose={jest.fn()}>
          <Badge />
        </Modal>,
      );

      expect(modal.find(Badge).exists()).toBe(true);
    });

    it('does not render modal content when open = false', () => {
      const modal = mountWithAppProvider(
        <Modal open={false} onClose={jest.fn()}>
          <Badge />
        </Modal>,
      );

      expect(modal.find(Badge).exists()).toBe(false);
    });
  });

  describe('header', () => {
    it('renders a header when title is present', () => {
      const modal = mountWithAppProvider(
        <Modal onClose={jest.fn()} open title="foo" />,
      );

      expect(findByTestID(modal, 'ModalHeader').exists()).toBe(true);
    });

    it('does not render a header when title is not present', () => {
      const modal = mountWithAppProvider(<Modal onClose={jest.fn()} open />);

      expect(findByTestID(modal, 'ModalHeader').exists()).toBe(false);
    });

    it('renders a close button when title is not present', () => {
      const modal = mountWithAppProvider(<Modal onClose={jest.fn()} open />);

      expect(findByTestID(modal, 'ModalCloseButton').exists()).toBe(true);
    });
  });

  describe('footer', () => {
    it('does not render footer by default', () => {
      const modal = mountWithAppProvider(<Modal onClose={jest.fn()} open />);

      expect(modal.find(Footer).exists()).toBeFalsy();
    });

    it('renders if footer are passed in', () => {
      const modal = mountWithAppProvider(
        <Modal onClose={jest.fn()} open footer="Footer content" />,
      );

      expect(modal.find(Footer).exists()).toBeTruthy();
    });

    it('renders if primaryAction are passed in', () => {
      const modal = mountWithAppProvider(
        <Modal
          onClose={jest.fn()}
          open
          primaryAction={{content: 'Save', onAction: jest.fn()}}
        />,
      );

      expect(modal.find(Footer).exists()).toBeTruthy();
    });

    it('renders if secondaryActions are passed in', () => {
      const modal = mountWithAppProvider(
        <Modal
          onClose={jest.fn()}
          open
          secondaryActions={[{content: 'Discard', onAction: jest.fn()}]}
        />,
      );

      expect(modal.find(Footer).exists()).toBeTruthy();
    });
  });

  describe('body', () => {
    it('limits dialog height from limitHeight prop', () => {
      const modal = mountWithAppProvider(
        <Modal onClose={jest.fn()} open loading limitHeight>
          <Badge />
        </Modal>,
      );

      expect(modal.find(Dialog).prop('limitHeight')).toBeTruthy();
    });
  });

  describe('loading', () => {
    it('renders a spinner', () => {
      const modal = mountWithAppProvider(
        <Modal onClose={jest.fn()} open loading>
          <Badge />
        </Modal>,
      );

      expect(modal.find(Spinner).exists()).toBe(true);
    });

    it('does not render children', () => {
      const modal = mountWithAppProvider(
        <Modal onClose={jest.fn()} open loading>
          <Badge />
        </Modal>,
      );

      expect(modal.find(Badge).exists()).toBe(false);
    });
  });

  describe('lifecycle', () => {
    it('unmounts safely', () => {
      const modal = mountWithAppProvider(
        <Modal open onClose={jest.fn()}>
          <p>Child</p>
        </Modal>,
      );

      expect(() => {
        modal.unmount();
      }).not.toThrow();
    });
  });

  describe('activator', () => {
    let rafSpy: jest.SpyInstance;

    beforeEach(() => {
      rafSpy = jest.spyOn(window, 'requestAnimationFrame');
      rafSpy.mockImplementation((callback) => callback());
    });

    afterEach(() => {
      rafSpy.mockRestore();
    });

    it('renders the element that is passed in', () => {
      const modal = mountWithAppProvider(
        <Modal onClose={noop} open={false} activator={<Button />} />,
      );

      expect(modal.find(Button).exists()).toBe(true);
    });

    it('does not throw an error when no activator is passed in', () => {
      const modal = mountWithAppProvider(<Modal onClose={noop} open />);

      expect(() => {
        modal.setProps({open: false});
      }).not.toThrow();
    });

    it('focuses the activator when the modal is closed', () => {
      const focusSpy = jest.spyOn(focusUtils, 'focusFirstFocusableNode');

      const modal = mountWithApp(
        <Modal onClose={noop} open activator={<Button />} />,
      );

      modal.find(Dialog)!.trigger('onExited');

      expect(document.activeElement).toBe(modal.find(Button)!.domNode);
      expect(focusSpy).toHaveBeenCalledTimes(3);
    });
  });
});

function noop() {}<|MERGE_RESOLUTION|>--- conflicted
+++ resolved
@@ -14,25 +14,18 @@
 import {Modal} from '../Modal';
 import {WithinContentContext} from '../../../utilities/within-content-context';
 
-<<<<<<< HEAD
 jest.mock('@material-ui/react-transition-group', () => {
   function ChildGroup({children}: {children: React.ReactNode}) {
     return <div>{children}</div>;
   }
 
   return {
-    ...require.requireActual('@material-ui/react-transition-group'),
+    ...(require.requireActual('@material-ui/react-transition-group') as any),
     TransitionGroup: ChildGroup,
     TransitionChild: ChildGroup,
     CSSTransition: ChildGroup,
   };
 });
-=======
-jest.mock('../../../utilities/app-bridge-transformers', () => ({
-  ...(jest.requireActual('../../../utilities/app-bridge-transformers') as any),
-  transformActions: jest.fn((...args) => args),
-}));
->>>>>>> 2db2b101
 
 describe('<Modal>', () => {
   let scrollSpy: jest.SpyInstance;
