--- conflicted
+++ resolved
@@ -1,10 +1,5 @@
-<<<<<<< HEAD
 import React, {useEffect} from 'react';
-=======
-import React, {useEffect, useRef} from 'react';
-import {Loading as AppBridgeLoading} from '@shopify/app-bridge/actions';
 
->>>>>>> 86e72e90
 import {useFrame} from '../../utilities/frame';
 
 export interface LoadingProps {}
