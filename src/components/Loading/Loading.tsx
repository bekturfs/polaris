import React, {useContext, useEffect, useRef} from 'react';
import {Loading as AppBridgeLoading} from '@shopify/app-bridge/actions';
import {FrameContext} from '../Frame';
import {useAppBridge} from '../../utilities/app-bridge';

export interface Props {}

<<<<<<< HEAD
function Loading() {
  const appBridgeLoading = useRef<AppBridgeLoading.Loading>();
  const appBridge = useAppBridge();
  const frame = useContext(FrameContext);

  useEffect(
    () => {
      if (appBridge == null && frame) {
        frame.startLoading();
      } else if (appBridge != null) {
        // eslint-disable-next-line no-console
        console.warn(
          "Deprecation: Using `Loading` in an embedded app is deprecated and will be removed in v5.0. Use `Loading` from `@shopify/app-bridge-react` instead. For example, `import {Loading} from '@shopify/app-bridge-react';`",
        );

        appBridgeLoading.current = AppBridgeLoading.create(appBridge);
        appBridgeLoading.current.dispatch(AppBridgeLoading.Action.START);
      }

      return () => {
        if (appBridge == null && frame) {
          frame.stopLoading();
        } else if (appBridgeLoading.current != null) {
          appBridgeLoading.current.dispatch(AppBridgeLoading.Action.STOP);
        }
      };
    },
    [appBridge, frame],
  );

  return null;
=======
class Loading extends React.PureComponent<ComposedProps, never> {
  static contextTypes = frameContextTypes;
  context: FrameContext;
  private appBridgeLoading: AppBridgeLoading.Loading | undefined;

  componentDidMount() {
    const {appBridge} = this.props.polaris;

    if (appBridge == null) {
      this.context.frame.startLoading();
    } else {
      // eslint-disable-next-line no-console
      console.warn(
        'Deprecation: Using `Loading` in an embedded app is deprecated and will be removed in v5.0. Use `Loading` from `@shopify/app-bridge-react` instead: https://help.shopify.com/en/api/embedded-apps/app-bridge/react-components/loading',
      );
      this.appBridgeLoading = AppBridgeLoading.create(appBridge);
      this.appBridgeLoading.dispatch(AppBridgeLoading.Action.START);
    }
  }

  componentWillUnmount() {
    const {appBridge} = this.props.polaris;

    if (appBridge == null) {
      this.context.frame.stopLoading();
    } else if (this.appBridgeLoading != null) {
      this.appBridgeLoading.dispatch(AppBridgeLoading.Action.STOP);
    }
  }

  render() {
    return null;
  }
>>>>>>> 0e410b3c
}

export default React.memo(Loading);<|MERGE_RESOLUTION|>--- conflicted
+++ resolved
@@ -5,7 +5,6 @@
 
 export interface Props {}
 
-<<<<<<< HEAD
 function Loading() {
   const appBridgeLoading = useRef<AppBridgeLoading.Loading>();
   const appBridge = useAppBridge();
@@ -18,7 +17,7 @@
       } else if (appBridge != null) {
         // eslint-disable-next-line no-console
         console.warn(
-          "Deprecation: Using `Loading` in an embedded app is deprecated and will be removed in v5.0. Use `Loading` from `@shopify/app-bridge-react` instead. For example, `import {Loading} from '@shopify/app-bridge-react';`",
+          'Deprecation: Using `Loading` in an embedded app is deprecated and will be removed in v5.0. Use `Loading` from `@shopify/app-bridge-react` instead: https://help.shopify.com/en/api/embedded-apps/app-bridge/react-components/loading',
         );
 
         appBridgeLoading.current = AppBridgeLoading.create(appBridge);
@@ -37,41 +36,6 @@
   );
 
   return null;
-=======
-class Loading extends React.PureComponent<ComposedProps, never> {
-  static contextTypes = frameContextTypes;
-  context: FrameContext;
-  private appBridgeLoading: AppBridgeLoading.Loading | undefined;
-
-  componentDidMount() {
-    const {appBridge} = this.props.polaris;
-
-    if (appBridge == null) {
-      this.context.frame.startLoading();
-    } else {
-      // eslint-disable-next-line no-console
-      console.warn(
-        'Deprecation: Using `Loading` in an embedded app is deprecated and will be removed in v5.0. Use `Loading` from `@shopify/app-bridge-react` instead: https://help.shopify.com/en/api/embedded-apps/app-bridge/react-components/loading',
-      );
-      this.appBridgeLoading = AppBridgeLoading.create(appBridge);
-      this.appBridgeLoading.dispatch(AppBridgeLoading.Action.START);
-    }
-  }
-
-  componentWillUnmount() {
-    const {appBridge} = this.props.polaris;
-
-    if (appBridge == null) {
-      this.context.frame.stopLoading();
-    } else if (this.appBridgeLoading != null) {
-      this.appBridgeLoading.dispatch(AppBridgeLoading.Action.STOP);
-    }
-  }
-
-  render() {
-    return null;
-  }
->>>>>>> 0e410b3c
 }
 
 export default React.memo(Loading);