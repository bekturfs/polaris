import React, {useContext, useEffect, useRef} from 'react';
import {Loading as AppBridgeLoading} from '@shopify/app-bridge/actions';
import {FrameContext} from '../Frame';
import {usePolaris} from '../../hooks';

export interface Props {}

<<<<<<< HEAD
export default React.memo(function Loading() {
  const appBridgeLoading = useRef<AppBridgeLoading.Loading>();
  const {appBridge} = usePolaris();
  const frame = useContext(FrameContext);

  useEffect(
    () => {
      if (appBridge == null && frame) {
        frame.startLoading();
      } else if (appBridge != null) {
        appBridgeLoading.current = AppBridgeLoading.create(appBridge);
        appBridgeLoading.current.dispatch(AppBridgeLoading.Action.START);
      }

      return () => {
        if (appBridge == null && frame) {
          frame.stopLoading();
        } else if (appBridgeLoading.current != null) {
          appBridgeLoading.current.dispatch(AppBridgeLoading.Action.STOP);
        }
      };
    },
    [appBridge, frame],
  );

  return null;
});
=======
export class Loading extends React.PureComponent<ComposedProps, never> {
  static contextTypes = frameContextTypes;
  context: FrameContext;
  private appBridgeLoading: AppBridgeLoading.Loading | undefined;

  componentDidMount() {
    const {appBridge} = this.props.polaris;

    if (appBridge == null) {
      this.context.frame.startLoading();
    } else {
      // eslint-disable-next-line no-console
      console.warn(
        "Deprecation: Using `Loading` in an embedded app is deprecated and will be removed in v5.0. Use `Loading` from `@shopify/app-bridge-react` instead. For example, `import {Loading} from '@shopify/app-bridge-react';`",
      );
      this.appBridgeLoading = AppBridgeLoading.create(appBridge);
      this.appBridgeLoading.dispatch(AppBridgeLoading.Action.START);
    }
  }

  componentWillUnmount() {
    const {appBridge} = this.props.polaris;

    if (appBridge == null) {
      this.context.frame.stopLoading();
    } else if (this.appBridgeLoading != null) {
      this.appBridgeLoading.dispatch(AppBridgeLoading.Action.STOP);
    }
  }

  render() {
    return null;
  }
}

export default withAppProvider<Props>()(Loading);
>>>>>>> 8a1761d6
<|MERGE_RESOLUTION|>--- conflicted
+++ resolved
@@ -5,7 +5,6 @@
 
 export interface Props {}
 
-<<<<<<< HEAD
 export default React.memo(function Loading() {
   const appBridgeLoading = useRef<AppBridgeLoading.Loading>();
   const {appBridge} = usePolaris();
@@ -16,6 +15,11 @@
       if (appBridge == null && frame) {
         frame.startLoading();
       } else if (appBridge != null) {
+        // eslint-disable-next-line no-console
+        console.warn(
+          "Deprecation: Using `Loading` in an embedded app is deprecated and will be removed in v5.0. Use `Loading` from `@shopify/app-bridge-react` instead. For example, `import {Loading} from '@shopify/app-bridge-react';`",
+        );
+
         appBridgeLoading.current = AppBridgeLoading.create(appBridge);
         appBridgeLoading.current.dispatch(AppBridgeLoading.Action.START);
       }
@@ -32,42 +36,4 @@
   );
 
   return null;
-});
-=======
-export class Loading extends React.PureComponent<ComposedProps, never> {
-  static contextTypes = frameContextTypes;
-  context: FrameContext;
-  private appBridgeLoading: AppBridgeLoading.Loading | undefined;
-
-  componentDidMount() {
-    const {appBridge} = this.props.polaris;
-
-    if (appBridge == null) {
-      this.context.frame.startLoading();
-    } else {
-      // eslint-disable-next-line no-console
-      console.warn(
-        "Deprecation: Using `Loading` in an embedded app is deprecated and will be removed in v5.0. Use `Loading` from `@shopify/app-bridge-react` instead. For example, `import {Loading} from '@shopify/app-bridge-react';`",
-      );
-      this.appBridgeLoading = AppBridgeLoading.create(appBridge);
-      this.appBridgeLoading.dispatch(AppBridgeLoading.Action.START);
-    }
-  }
-
-  componentWillUnmount() {
-    const {appBridge} = this.props.polaris;
-
-    if (appBridge == null) {
-      this.context.frame.stopLoading();
-    } else if (this.appBridgeLoading != null) {
-      this.appBridgeLoading.dispatch(AppBridgeLoading.Action.STOP);
-    }
-  }
-
-  render() {
-    return null;
-  }
-}
-
-export default withAppProvider<Props>()(Loading);
->>>>>>> 8a1761d6
+});