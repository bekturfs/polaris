import * as React from 'react';
import {mountWithAppProvider} from 'test-utilities';
<<<<<<< HEAD
import {Card, Badge} from 'components';

import {Consumer, WithinContentContext} from '../../WithinContentContext';
=======
import {Card, Badge, Button} from 'components';
import {contentContextTypes} from '../../../types';
>>>>>>> 2f4790fb

describe('<Card />', () => {
  it('has a child with prop withinContentContainer set to true', () => {
    function TestComponent(_: WithinContentContext) {
      return null;
    }

    const component = mountWithAppProvider(
      <Card>
        <Consumer>
          {(props) => {
            return <TestComponent {...props} />;
          }}
        </Consumer>
      </Card>,
    );

    expect(component.find(TestComponent).prop('withinContentContainer')).toBe(
      true,
    );
  });

  it('has a header tag when the title is a string', () => {
    const title = 'Online store';
    const card = mountWithAppProvider(<Card title="Online store" />);
    expect(card.find('h2').text()).toBe(title);
  });

  it('can have any valid react element as the title', () => {
    const titleString = 'Online store';
    const badgeString = 'I am a badge';
    const titleMarkup = (
      <h2>
        {titleString}
        <Badge>{badgeString}</Badge>
      </h2>
    );

    const card = mountWithAppProvider(<Card title={titleMarkup} />);
    const headerMarkup = card.find('h2');

    expect(headerMarkup.text().includes(titleString)).toBe(true);
    expect(headerMarkup.find('Badge').text()).toBe(badgeString);
  });

  it('exposes the header component', () => {
    const card = mountWithAppProvider(
      <Card>
        <Card.Header />
      </Card>,
    );
    expect(card.find(Card.Header).exists()).toBeTruthy();
  });

  it('renders a <Header /> component with actions and no title', () => {
    const card = mountWithAppProvider(
      <Card actions={[{content: 'test action'}]}>
        <p>Some card content.</p>
      </Card>,
    );

    expect(card.find(Button)).toHaveLength(1);
    expect(card.find(Card.Header)).toHaveLength(1);
  });
});<|MERGE_RESOLUTION|>--- conflicted
+++ resolved
@@ -1,13 +1,8 @@
 import * as React from 'react';
 import {mountWithAppProvider} from 'test-utilities';
-<<<<<<< HEAD
-import {Card, Badge} from 'components';
+import {Card, Badge, Button} from 'components';
 
 import {Consumer, WithinContentContext} from '../../WithinContentContext';
-=======
-import {Card, Badge, Button} from 'components';
-import {contentContextTypes} from '../../../types';
->>>>>>> 2f4790fb
 
 describe('<Card />', () => {
   it('has a child with prop withinContentContainer set to true', () => {
