<<<<<<< HEAD
import React from 'react';
import {mountWithAppProvider} from 'test-utilities/legacy';
import {Card, Badge, Button} from 'components';

import WithinContentContext from '../../WithinContentContext';
=======
import * as React from 'react';
import {mountWithAppProvider, trigger, findByTestID} from 'test-utilities';
import {Card, Badge, Button, Popover, ActionList} from 'components';
>>>>>>> 9181edd7
import {Section} from '../components';

describe('<Card />', () => {
<<<<<<< HEAD
  it('has a child with prop withinContentContainer set to true', () => {
    function TestComponent(_: {withinContentContainer: any}) {
      return null;
    }
=======
  it('has a child with contentContext', () => {
    const Child: React.SFC = (_props, context) => {
      // eslint-disable-next-line shopify/jest/no-if
      return context.withinContentContainer ? <div /> : null;
    };
    Child.contextTypes = contentContextTypes;
>>>>>>> 9181edd7

    const component = mountWithAppProvider(
      <Card>
        <WithinContentContext.Consumer>
          {(withinContentContext) => {
            return (
              <TestComponent withinContentContainer={withinContentContext} />
            );
          }}
        </WithinContentContext.Consumer>
      </Card>,
    );

    expect(component.find(TestComponent).prop('withinContentContainer')).toBe(
      true,
    );
  });

  it('has a header tag when the title is a string', () => {
    const title = 'Online store';
    const card = mountWithAppProvider(<Card title="Online store" />);
    expect(card.find('h2').text()).toBe(title);
  });

  it('can have any valid react element as the title', () => {
    const titleString = 'Online store';
    const badgeString = 'I am a badge';
    const titleMarkup = (
      <h2>
        {titleString}
        <Badge>{badgeString}</Badge>
      </h2>
    );

    const card = mountWithAppProvider(<Card title={titleMarkup} />);
    const headerMarkup = card.find('h2');

    expect(headerMarkup.text()).toContain(titleString);
    expect(headerMarkup.find('Badge').text()).toBe(badgeString);
  });

  it('exposes the header component', () => {
    const card = mountWithAppProvider(
      <Card>
        <Card.Header />
      </Card>,
    );
    expect(card.find(Card.Header).exists()).toBeTruthy();
  });

  it('renders a <Header /> component with actions and no title', () => {
    const card = mountWithAppProvider(
      <Card actions={[{content: 'test action'}]}>
        <p>Some card content.</p>
      </Card>,
    );

    expect(card.find(Button)).toHaveLength(1);
    expect(card.find(Card.Header)).toHaveLength(1);
  });

  it('renders a primary footer action', () => {
    const card = mountWithAppProvider(
      <Card primaryFooterAction={{content: 'test action'}}>
        <p>Some card content.</p>
      </Card>,
    );

    const primaryAction = card.find(Button).first();

    expect(primaryAction).toHaveLength(1);
    expect(primaryAction.text()).toBe('test action');
  });

  it('renders a secondary footer action', () => {
    const card = mountWithAppProvider(
      <Card secondaryFooterAction={{content: 'test action'}}>
        <p>Some card content.</p>
      </Card>,
    );

    const secondaryAction = card.find(Button).first();

    expect(secondaryAction).toHaveLength(1);
    expect(secondaryAction.text()).toBe('test action');
  });

  describe('secondaryFooterActions', () => {
    it('renders a single secondary footer action button when only 1 is supplied', () => {
      const card = mountWithAppProvider(
        <Card secondaryFooterActions={[{content: 'test action'}]}>
          <p>Some card content.</p>
        </Card>,
      );

      const secondaryAction = card.find(Button).first();
      expect(secondaryAction).toHaveLength(1);
      expect(secondaryAction.text()).toBe('test action');
      expect(card.find(Popover).first()).toHaveLength(0);
    });

    it('renders popover when >1 are supplied', () => {
      const card = mountWithAppProvider(
        <Card
          secondaryFooterActions={[
            {content: 'Most important action'},
            {content: 'Second most important action'},
          ]}
        >
          <p>Some card content.</p>
        </Card>,
      );

      const disclosureButton = card.find(Button).first();
      expect(disclosureButton).toHaveLength(1);
      expect(disclosureButton.text()).toBe('More');

      const popover = card.find(Popover).first();
      expect(popover).toHaveLength(1);
    });

    it('activates popover when disclosure button is clicked', () => {
      const footerActions = [
        {content: 'Most important action'},
        {content: 'Second most important action'},
      ];
      const card = mountWithAppProvider(
        <Card secondaryFooterActions={footerActions}>
          <p>Some card content.</p>
        </Card>,
      );

      const disclosureButton = card.find(Button).first();
      expect(disclosureButton).toHaveLength(1);
      expect(disclosureButton.text()).toBe('More');

      const popover = card.find(Popover).first();
      expect(popover).toHaveLength(1);
      expect(popover.prop('active')).toBe(false);

      trigger(disclosureButton, 'onClick');

      expect(
        card
          .find(Popover)
          .first()
          .prop('active'),
      ).toBe(true);

      const overlay = findByTestID(card, 'popoverOverlay');
      expect(overlay).toHaveLength(1);

      const actionList = overlay.find(ActionList).first();
      expect(actionList).toHaveLength(1);
      expect(actionList.prop('items')).toBe(footerActions);
    });

    it('sets the disclosure button content to the value set on secondaryFooterActionsDisclosureText', () => {
      const card = mountWithAppProvider(
        <Card
          secondaryFooterActions={[
            {content: 'Most important action'},
            {content: 'Second most important action'},
          ]}
          secondaryFooterActionsDisclosureText="Show more"
        >
          <p>Some card content.</p>
        </Card>,
      );

      const disclosureButton = card.find(Button).first();
      expect(disclosureButton).toHaveLength(1);
      expect(disclosureButton.text()).toBe('Show more');
    });

    it('will prefer secondaryFooterActions to secondaryFooterAction if both are provided', () => {
      const card = mountWithAppProvider(
        <Card
          secondaryFooterActions={[{content: 'a'}]}
          secondaryFooterAction={{content: 'b'}}
        >
          <p>Some card content.</p>
        </Card>,
      );

      const button = card.find(Button).first();
      expect(button).toHaveLength(1);
      expect(button.text()).toBe('a');
    });
  });

  it('renders a section when sectioned', () => {
    const card = mountWithAppProvider(
      <Card sectioned>
        <p>Some card content.</p>
      </Card>,
    );

    const section = card.find(Section).first();

    expect(section).toHaveLength(1);
    expect(section.text()).toBe('Some card content.');
  });
});<|MERGE_RESOLUTION|>--- conflicted
+++ resolved
@@ -1,30 +1,14 @@
-<<<<<<< HEAD
 import React from 'react';
-import {mountWithAppProvider} from 'test-utilities/legacy';
-import {Card, Badge, Button} from 'components';
-
 import WithinContentContext from '../../WithinContentContext';
-=======
-import * as React from 'react';
-import {mountWithAppProvider, trigger, findByTestID} from 'test-utilities';
+import {mountWithAppProvider, trigger, findByTestID} from 'test-utilities/legacy';
 import {Card, Badge, Button, Popover, ActionList} from 'components';
->>>>>>> 9181edd7
 import {Section} from '../components';
 
 describe('<Card />', () => {
-<<<<<<< HEAD
   it('has a child with prop withinContentContainer set to true', () => {
     function TestComponent(_: {withinContentContainer: any}) {
       return null;
     }
-=======
-  it('has a child with contentContext', () => {
-    const Child: React.SFC = (_props, context) => {
-      // eslint-disable-next-line shopify/jest/no-if
-      return context.withinContentContainer ? <div /> : null;
-    };
-    Child.contextTypes = contentContextTypes;
->>>>>>> 9181edd7
 
     const component = mountWithAppProvider(
       <Card>
