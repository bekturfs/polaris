--- conflicted
+++ resolved
@@ -1,14 +1,9 @@
-<<<<<<< HEAD
 import React from 'react';
 import {classNames} from '../../../../utilities/css';
-=======
-import * as React from 'react';
-import {classNames} from '@shopify/css-utilities';
 import {ComplexAction} from '../../../../types';
 import {buttonsFrom} from '../../../Button';
 import Stack from '../../../Stack';
 import ButtonGroup from '../../../ButtonGroup';
->>>>>>> 9181edd7
 
 import Subheading from '../../../Subheading';
 
