import React from 'react';
import {ResourcePicker as AppBridgeResourcePicker} from '@shopify/app-bridge/actions';
import {mountWithAppProvider} from 'test-utilities/legacy';
import ResourcePicker from '../ResourcePicker';

describe('<ResourcePicker />', () => {
  describe('with app bridge', () => {
    let appBridgeResourcePickerCreate: jest.SpyInstance;
    const appBridgeResourcePickerMock = {
      subscribe: jest.fn(),
      dispatch: jest.fn(),
      set: jest.fn(),
      unsubscribe: jest.fn(),
    };

<<<<<<< HEAD
=======
    (AppBridgeResourcePicker.create as jest.Mock) = jest
      .fn()
      .mockReturnValue(appBridgeResourcePickerMock);

>>>>>>> 9181edd7
    beforeEach(() => {
      appBridgeResourcePickerCreate = jest.spyOn(
        AppBridgeResourcePicker,
        'create',
      );
      appBridgeResourcePickerCreate.mockReturnValue(
        appBridgeResourcePickerMock,
      );
    });

    afterEach(() => {
      jest.clearAllMocks();
    });

    it('does not create an instance of resource picker when app bridge is null', () => {
      mountWithAppProvider(<ResourcePicker resourceType="Product" open />);

      expect(AppBridgeResourcePicker.create).not.toHaveBeenCalled();
    });

    it('creates an instance of resource picker', () => {
      const {polaris} = mountWithAppBridge(
        <ResourcePicker resourceType="Product" open />,
      );

      expect(AppBridgeResourcePicker.create).toHaveBeenCalledTimes(1);
      expect(AppBridgeResourcePicker.create).toHaveBeenCalledWith(
        polaris.appBridge,
        {
          resourceType: AppBridgeResourcePicker.ResourceType.Product,
          options: {
            initialQuery: undefined,
            showHidden: true,
            selectMultiple: true,
            showVariants: true,
          },
        },
      );
    });

    it('subscribes the selection callback', () => {
      const onSelection = jest.fn();
      const selectionPayload = {selection: []};
      mountWithAppBridge(
        <ResourcePicker
          resourceType="Product"
          open
          onSelection={onSelection}
        />,
      );

      expect(appBridgeResourcePickerMock.subscribe).toHaveBeenCalledTimes(1);
      const [
        firstArg,
        secondArg,
      ] = appBridgeResourcePickerMock.subscribe.mock.calls[0];
      expect(firstArg).toBe(AppBridgeResourcePicker.Action.SELECT);
      secondArg(selectionPayload);
      expect(onSelection).toHaveBeenCalledTimes(1);
      expect(onSelection).toHaveBeenCalledWith(selectionPayload);
    });

    it('calls the new selection callback when changed', () => {
      const onSelection = jest.fn();
      const selectionPayload = {selection: []};
      const {resourcePicker} = mountWithAppBridge(
        <ResourcePicker resourceType="Product" open />,
      );

      resourcePicker.setProps({onSelection});

      expect(appBridgeResourcePickerMock.unsubscribe).toHaveBeenCalledTimes(1);
      expect(appBridgeResourcePickerMock.subscribe).toHaveBeenCalledTimes(1);

      const [
        firstArg,
        secondArg,
      ] = appBridgeResourcePickerMock.subscribe.mock.calls[0];
      expect(firstArg).toBe(AppBridgeResourcePicker.Action.SELECT);
      secondArg(selectionPayload);
      expect(onSelection).toHaveBeenCalledTimes(1);
      expect(onSelection).toHaveBeenCalledWith(selectionPayload);
    });

    it('subscribes the cancel callback', () => {
      mountWithAppBridge(
        <ResourcePicker resourceType="Product" open onCancel={noop} />,
      );

      expect(appBridgeResourcePickerMock.subscribe).toHaveBeenCalledTimes(1);
      expect(appBridgeResourcePickerMock.subscribe).toHaveBeenLastCalledWith(
        'CANCEL',
        noop,
      );
    });

    it('calls the new cancel callback when changed', () => {
      const onCancel = jest.fn();
      const {resourcePicker} = mountWithAppBridge(
        <ResourcePicker resourceType="Product" open />,
      );

      resourcePicker.setProps({onCancel});

      expect(appBridgeResourcePickerMock.unsubscribe).toHaveBeenCalledTimes(1);
      expect(appBridgeResourcePickerMock.subscribe).toHaveBeenCalledTimes(1);

      const [
        firstArg,
        secondArg,
      ] = appBridgeResourcePickerMock.subscribe.mock.calls[0];
      expect(firstArg).toBe(AppBridgeResourcePicker.Action.CANCEL);
      secondArg();
      expect(onCancel).toHaveBeenCalledTimes(1);
    });

    it('dispatches an open action on mount', () => {
      mountWithAppBridge(<ResourcePicker resourceType="Product" open />);

      expect(appBridgeResourcePickerMock.dispatch).toHaveBeenCalledTimes(1);
      expect(appBridgeResourcePickerMock.dispatch).toHaveBeenLastCalledWith(
        AppBridgeResourcePicker.Action.OPEN,
      );
    });

    it('does not dispatch an open action on mount', () => {
      mountWithAppBridge(
        <ResourcePicker resourceType="Product" open={false} />,
      );

      expect(appBridgeResourcePickerMock.dispatch).not.toHaveBeenCalled();
    });

    it('calls set when the component updates', () => {
      const {resourcePicker} = mountWithAppBridge(
        <ResourcePicker resourceType="Product" open={false} />,
      );

      resourcePicker.setProps({open: true});
      expect(appBridgeResourcePickerMock.set).toHaveBeenCalledTimes(1);
      expect(appBridgeResourcePickerMock.set).toHaveBeenLastCalledWith({
        initialQuery: undefined,
        showHidden: false,
        selectMultiple: true,
        showVariants: true,
      });
    });

    it('does not call set when props do not change', () => {
      const {resourcePicker} = mountWithAppBridge(
        <ResourcePicker resourceType="Product" open showHidden />,
      );

      resourcePicker.setProps({showHidden: false});
      expect(appBridgeResourcePickerMock.set).toHaveBeenCalledTimes(1);
      resourcePicker.setProps({showHidden: false});
      expect(appBridgeResourcePickerMock.set).toHaveBeenCalledTimes(1);
    });

    it('does not call set when the component updates if there is no picker', () => {
      const resourcePicker = mountWithAppProvider(
        <ResourcePicker resourceType="Product" open={false} />,
      );

      resourcePicker.setProps({open: true});
      expect(appBridgeResourcePickerMock.set).not.toHaveBeenCalled();
    });

    it('dispatches an open action when the open prop changes to true', () => {
      const {resourcePicker} = mountWithAppBridge(
        <ResourcePicker resourceType="Product" open={false} />,
      );

      resourcePicker.setProps({open: true});
      expect(appBridgeResourcePickerMock.dispatch).toHaveBeenCalledTimes(1);
      expect(appBridgeResourcePickerMock.dispatch).toHaveBeenCalledWith(
        AppBridgeResourcePicker.Action.OPEN,
      );
    });

    it('dispatches a close action when the open prop changes to false', () => {
      const {resourcePicker} = mountWithAppBridge(
        <ResourcePicker resourceType="Product" open />,
      );

      // dispatch is called to open the picker when it mounts, so let us clear that
      jest.clearAllMocks();

      resourcePicker.setProps({open: false});
      expect(appBridgeResourcePickerMock.dispatch).toHaveBeenCalledTimes(1);
      expect(appBridgeResourcePickerMock.dispatch).toHaveBeenCalledWith(
        AppBridgeResourcePicker.Action.CLOSE,
      );
    });

    it('unsubscribes on unmount', () => {
      const {resourcePicker} = mountWithAppBridge(
        <ResourcePicker resourceType="Product" open />,
      );

      resourcePicker.unmount();
      expect(appBridgeResourcePickerMock.unsubscribe).toHaveBeenCalledTimes(1);
    });

    it('does nothing on unmount if there is no picker', () => {
      const resourcePicker = mountWithAppProvider(
        <ResourcePicker resourceType="Product" open />,
      );

      resourcePicker.unmount();
      expect(appBridgeResourcePickerMock.unsubscribe).not.toHaveBeenCalled();
    });
  });
});

function noop() {}

function mountWithAppBridge(element: React.ReactElement<any>) {
  const appBridge = {};
  const polaris = {appBridge};
  const resourcePicker = mountWithAppProvider(element, {
    context: {polaris},
  });

  return {resourcePicker, polaris};
}<|MERGE_RESOLUTION|>--- conflicted
+++ resolved
@@ -13,13 +13,6 @@
       unsubscribe: jest.fn(),
     };
 
-<<<<<<< HEAD
-=======
-    (AppBridgeResourcePicker.create as jest.Mock) = jest
-      .fn()
-      .mockReturnValue(appBridgeResourcePickerMock);
-
->>>>>>> 9181edd7
     beforeEach(() => {
       appBridgeResourcePickerCreate = jest.spyOn(
         AppBridgeResourcePicker,
