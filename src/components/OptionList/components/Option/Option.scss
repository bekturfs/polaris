--- conflicted
+++ resolved
@@ -89,10 +89,7 @@
 
 .Media {
   @include recolor-icon(var(--p-icon));
-<<<<<<< HEAD
   padding: 0 var(--p-space-2);
-=======
-  padding: 0 spacing(tight);
 }
 
 .verticalAlignTop {
@@ -105,5 +102,4 @@
 
 .verticalAlignBottom {
   align-items: flex-end;
->>>>>>> 2c346c9a
 }