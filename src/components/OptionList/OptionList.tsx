--- conflicted
+++ resolved
@@ -62,9 +62,6 @@
   normalizedOptions: SectionDescriptor[];
 }
 
-type CombinedProps = Props & WithAppProviderProps;
-
-<<<<<<< HEAD
 export default function OptionList({
   options,
   sections,
@@ -83,111 +80,6 @@
 
   if (id.current !== propId) {
     id.current = propId || id.current;
-=======
-// eslint-disable-next-line react/no-unsafe
-export class OptionList extends React.Component<CombinedProps, State> {
-  state: State = {
-    normalizedOptions: createNormalizedOptions(
-      this.props.options,
-      this.props.sections,
-      this.props.title,
-    ),
-  };
-
-  private id = this.props.id || getUniqueId();
-
-  componentWillReceiveProps({
-    options: nextOptions = [],
-    sections: nextSections = [],
-    id: nextID,
-    title: nextTitle,
-  }: Props) {
-    const {options = [], sections = [], id, title} = this.props;
-
-    if (id !== nextID) {
-      this.id = nextID || this.id;
-    }
-
-    const optionsChanged = !arraysAreEqual<OptionDescriptor>(
-      nextOptions,
-      options,
-    );
-
-    const sectionsChanged = !arraysAreEqual<SectionDescriptor>(
-      nextSections,
-      sections,
-      testSectionsPropEquality,
-    );
-
-    const titleChanged = title !== nextTitle;
-
-    if (optionsChanged || sectionsChanged || titleChanged) {
-      this.setState({
-        normalizedOptions: createNormalizedOptions(
-          nextOptions,
-          nextSections,
-          nextTitle,
-        ),
-      });
-    }
-  }
-
-  render() {
-    const {normalizedOptions} = this.state;
-    const {selected, allowMultiple, role, optionRole} = this.props;
-    const optionsExist = normalizedOptions.length > 0;
-
-    const optionsMarkup = optionsExist
-      ? normalizedOptions.map(({title, options}, sectionIndex) => {
-          const titleMarkup = title ? (
-            <p className={styles.Title} role={role}>
-              {title}
-            </p>
-          ) : null;
-          const optionsMarkup =
-            options &&
-            options.map((option, optionIndex) => {
-              const isSelected = selected.includes(option.value);
-              const id =
-                option.id || `${this.id}-${sectionIndex}-${optionIndex}`;
-
-              return (
-                <Option
-                  {...option}
-                  key={id}
-                  id={id}
-                  section={sectionIndex}
-                  index={optionIndex}
-                  onClick={this.handleClick}
-                  select={isSelected}
-                  allowMultiple={allowMultiple}
-                  role={optionRole}
-                />
-              );
-            });
-
-          return (
-            <li key={title || `noTitle-${sectionIndex}`}>
-              {titleMarkup}
-              <ul
-                className={styles.Options}
-                id={`${this.id}-${sectionIndex}`}
-                role={role}
-                aria-multiselectable={allowMultiple}
-              >
-                {optionsMarkup}
-              </ul>
-            </li>
-          );
-        })
-      : null;
-
-    return (
-      <ul className={styles.OptionList} role={role}>
-        {optionsMarkup}
-      </ul>
-    );
->>>>>>> 9181edd7
   }
 
   useDeepCompare(
