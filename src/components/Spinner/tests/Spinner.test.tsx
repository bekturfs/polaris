import * as React from 'react';
<<<<<<< HEAD
import {mountWithAppProvider} from 'test-utilities';
import Spinner from '../Spinner';
=======
import {shallowWithAppProvider, mountWithAppProvider} from 'test-utilities';
import Spinner, {Color} from '../Spinner';
>>>>>>> c66fd76c
import Image from '../../Image';

describe('<Spinner />', () => {
  describe('accessibilityLabel', () => {
    it('uses the label as the aria-label for the spinner', () => {
      const spinner = mountWithAppProvider(
        <Spinner accessibilityLabel="Content is loading" />,
      );
      expect(spinner.find(Image).prop('aria-label')).toBe('Content is loading');
    });
  });

  describe('size', () => {
    it('renders a large spinner by default', () => {
      const spinner = mountWithAppProvider(<Spinner />);
      expect(spinner.find(Image).hasClass('sizeLarge')).toBeTruthy();
    });

    it('renders a large spinner when size is large', () => {
      const spinner = mountWithAppProvider(<Spinner size="large" />);
      expect(spinner.find(Image).hasClass('sizeLarge')).toBeTruthy();
    });

    it('renders a small spinner when size is small', () => {
      const spinner = mountWithAppProvider(<Spinner size="small" />);
      expect(spinner.find(Image).hasClass('sizeSmall')).toBeTruthy();
    });

    it('renders a small spinner when color is white even if size is large', () => {
      const spinner = mountWithAppProvider(
        <Spinner size="large" color="white" />,
      );
      expect(spinner.find(Image).hasClass('sizeSmall')).toBeTruthy();
    });
  });

  describe('role', () => {
    it('sets the role to status to denote advisory information to screen readers', () => {
      const spinner = mountWithAppProvider(<Spinner />);
      expect(spinner.find(Image).prop('role')).toBe('status');
    });
  });

  describe('console.warn', () => {
    const oldEnv = process.env;

    beforeEach(() => {
      jest.resetModules();
      process.env = {...oldEnv};
      delete process.env.NODE_ENV;
    });

    afterEach(() => {
      process.env = oldEnv;
    });

    it('a large spinner with an unavailable color warns in development', () => {
      const warnSpy = jest.spyOn(console, 'warn');
      process.env.NODE_ENV = 'development';

      const color = 'black' as Color;

      shallowWithAppProvider(<Spinner size="large" color={color} />);

      expect(warnSpy).toHaveBeenCalledWith(
        'The color black is not meant to be used on large spinners. The colors available on large spinners are: teal, inkLightest',
      );
    });
  });
});<|MERGE_RESOLUTION|>--- conflicted
+++ resolved
@@ -1,11 +1,6 @@
 import * as React from 'react';
-<<<<<<< HEAD
 import {mountWithAppProvider} from 'test-utilities';
-import Spinner from '../Spinner';
-=======
-import {shallowWithAppProvider, mountWithAppProvider} from 'test-utilities';
 import Spinner, {Color} from '../Spinner';
->>>>>>> c66fd76c
 import Image from '../../Image';
 
 describe('<Spinner />', () => {
@@ -68,7 +63,7 @@
 
       const color = 'black' as Color;
 
-      shallowWithAppProvider(<Spinner size="large" color={color} />);
+      mountWithAppProvider(<Spinner size="large" color={color} />);
 
       expect(warnSpy).toHaveBeenCalledWith(
         'The color black is not meant to be used on large spinners. The colors available on large spinners are: teal, inkLightest',
