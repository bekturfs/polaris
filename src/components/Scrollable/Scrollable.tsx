--- conflicted
+++ resolved
@@ -41,15 +41,8 @@
   scrollPosition: number;
 }
 
-<<<<<<< HEAD
 export type CombinedProps = Props & WithAppProviderProps;
-=======
-export interface Context {
-  scrollToPosition(scrollY: number): void;
-}
-
-type CombinedProps = Props & WithAppProviderProps;
->>>>>>> 9181edd7
+
 class Scrollable extends React.Component<CombinedProps, State> {
   static ScrollTo = ScrollTo;
   static forNode(node: HTMLElement): HTMLElement | Document {
