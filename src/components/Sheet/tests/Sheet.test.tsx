--- conflicted
+++ resolved
@@ -1,18 +1,10 @@
-<<<<<<< HEAD
 import React from 'react';
-import {mount} from 'enzyme';
-=======
-import * as React from 'react';
-
->>>>>>> 0e410b3c
 import {CSSTransition} from 'react-transition-group';
 import {matchMedia} from '@shopify/jest-dom-mocks';
 import {mountWithAppProvider} from 'test-utilities/legacy';
 
 import Backdrop from 'components/Backdrop';
-import AppProvider from '../../AppProvider';
 import Sheet, {BOTTOM_CLASS_NAMES, RIGHT_CLASS_NAMES} from '../Sheet';
-import en from '../../../../locales/en.json';
 
 describe('<Sheet />', () => {
   beforeEach(() => {
@@ -74,39 +66,6 @@
       RIGHT_CLASS_NAMES,
     );
   });
-<<<<<<< HEAD
-
-  it('warns when not mounted inside of the Frame component', () => {
-    const warnSpy = jest.spyOn(console, 'warn');
-    warnSpy.mockImplementation(() => {});
-    mount(
-      <AppProvider i18n={en}>
-        <Sheet {...mockProps}>
-          <div>Content</div>
-        </Sheet>
-      </AppProvider>,
-    );
-
-    expect(warnSpy).toHaveBeenCalledTimes(1);
-    expect(warnSpy).toHaveBeenCalledWith(
-      'The Sheet component must be used within the Frame component.',
-    );
-    warnSpy.mockRestore();
-  });
 });
 
-function noop() {}
-
-function mountWithContext(element: React.ReactElement<any>) {
-  const frame = {};
-  const sheet = mountWithAppProvider(element, {
-    context: {frame},
-  });
-
-  return {sheet, frame};
-}
-=======
-});
-
-function noop() {}
->>>>>>> 0e410b3c
+function noop() {}