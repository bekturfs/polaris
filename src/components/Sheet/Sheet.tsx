--- conflicted
+++ resolved
@@ -7,13 +7,9 @@
 import {navigationBarCollapsed} from '../../utilities/breakpoints';
 import {Key} from '../../types';
 import {layer, overlay, Duration} from '../shared';
-<<<<<<< HEAD
 import {FrameContext} from '../Frame';
 import {withAppProvider} from '../../utilities/with-app-provider';
 import {useI18n} from '../../utilities/i18n';
-=======
-import {withAppProvider, WithAppProviderProps} from '../AppProvider';
->>>>>>> 0e410b3c
 
 import Backdrop from '../Backdrop';
 import TrapFocus from '../TrapFocus';
@@ -54,11 +50,8 @@
   mobile: boolean;
 }
 
-<<<<<<< HEAD
-function Sheet({children, open, onClose}: Props) {
+function Sheet({children, open, onClose, onEntered, onExit}: Props) {
   const [mobile, setMobile] = useState(false);
-  const frame = useContext(FrameContext);
-  const intl = useI18n();
 
   const handleResize = useCallback(
     debounce(
@@ -72,31 +65,10 @@
     ),
     [mobile],
   );
-=======
-class Sheet extends React.Component<ComposedProps, State> {
-  state: State = {
-    mobile: false,
-  };
->>>>>>> 0e410b3c
 
-  useEffect(
-    () => {
-      if (frame == null) {
-        // eslint-disable-next-line no-console
-        console.warn(intl.translate('Polaris.Sheet.warningMessage'));
-      }
-
-      if (mobile !== isMobile()) {
-        handleToggleMobile();
-      }
-    },
-    [frame, intl, mobile],
-  );
-
-<<<<<<< HEAD
-  if (frame == null) {
-    return null;
-  }
+  useEffect(() => {
+      handleResize()
+    }, []);
 
   return (
     <Portal idPrefix="sheet">
@@ -106,6 +78,8 @@
         in={open}
         mountOnEnter
         unmountOnExit
+        onEntered={onEntered}
+        onExit={onExit}
       >
         <Container open={open}>{children}</Container>
       </CSSTransition>
@@ -114,38 +88,6 @@
       {open && <Backdrop transparent onClick={onClose} />}
     </Portal>
   );
-=======
-  componentDidMount() {
-    this.handleResize();
-  }
-
-  render() {
-    const {
-      props: {children, open, onClose, onEntered, onExit},
-      state: {mobile},
-      handleResize,
-    } = this;
-
-    return (
-      <Portal idPrefix="sheet">
-        <CSSTransition
-          classNames={mobile ? BOTTOM_CLASS_NAMES : RIGHT_CLASS_NAMES}
-          timeout={Duration.Slow}
-          in={open}
-          mountOnEnter
-          unmountOnExit
-          onEntered={onEntered}
-          onExit={onExit}
-        >
-          <Container open={open}>{children}</Container>
-        </CSSTransition>
-        <KeypressListener keyCode={Key.Escape} handler={onClose} />
-        <EventListener event="resize" handler={handleResize} />
-        {open && <Backdrop transparent onClick={onClose} />}
-      </Portal>
-    );
-  }
->>>>>>> 0e410b3c
 
   function handleToggleMobile() {
     setMobile((mobile) => !mobile);
