--- conflicted
+++ resolved
@@ -1,18 +1,6 @@
-<<<<<<< HEAD
-import React, {useCallback, useEffect, useState} from 'react';
-
-import {CSSTransition} from 'react-transition-group';
-=======
-import React, {
-  useCallback,
-  useContext,
-  useEffect,
-  useState,
-  useRef,
-} from 'react';
+import React, {useCallback, useEffect, useState, useRef} from 'react';
 
 import {CSSTransition} from '@material-ui/react-transition-group';
->>>>>>> 57dc2dcb
 import debounce from 'lodash/debounce';
 import {classNames} from '../../utilities/css';
 
@@ -60,12 +48,8 @@
   mobile: boolean;
 }
 
-<<<<<<< HEAD
 function Sheet({children, open, onClose, onEntered, onExit}: Props) {
-=======
-function Sheet({children, open, onClose}: Props) {
   const container = useRef<HTMLDivElement>(null);
->>>>>>> 57dc2dcb
   const [mobile, setMobile] = useState(false);
 
   const findDOMNode = useCallback(() => {
