import * as React from 'react';
import {autobind} from '@shopify/javascript-utilities/decorators';
import {nodeContainsDescendant} from '@shopify/javascript-utilities/dom';
import {write} from '@shopify/javascript-utilities/fastdom';
import {findFirstFocusableNode} from '@shopify/javascript-utilities/focus';
import {classNames} from '@shopify/react-utilities/styles';
import {
  isElementOfType,
  wrapWithComponent,
} from '@shopify/react-utilities/components';
import {Transition} from 'react-transition-group';

import {Keys} from '../../types';
import {overlay} from '../shared';
import EventListener from '../EventListener';
import KeypressListener from '../KeypressListener';
import PositionedOverlay, {
  OverlayDetails,
  PreferredPosition,
} from '../PositionedOverlay';

import Pane, {Props as PaneProps} from './Pane';
import * as styles from './Popover.scss';

export enum CloseSource {
  Click,
  EscapeKeypress,
  FocusOut,
  ScrollOut,
}

type TransitionStatus = 'entering' | 'entered' | 'exiting' | 'exited';

export interface Props {
<<<<<<< HEAD
  children?: React.ReactNode,
  fullWidth?: boolean,
  fullHeight?: boolean,
  preferredPosition?: PreferredPosition,
  active: boolean,
  id: string,
  activator: HTMLElement,
  preventAutofocus?: boolean,
  sectioned?: boolean,
  onClose(source: CloseSource): void,
=======
  children?: React.ReactNode;
  fullWidth?: boolean;
  preferredPosition?: PreferredPosition;
  active: boolean;
  id: string;
  activator: HTMLElement;
  preventAutofocus?: boolean;
  sectioned?: boolean;
  onClose(source: CloseSource): void;
>>>>>>> 00468fb3
}

export default class PopoverOverlay extends React.PureComponent<Props, never> {
  private contentNode: HTMLElement | null;
  private transitionStatus: TransitionStatus;

<<<<<<< HEAD
  componentDidMount() {
    if (this.props.active) {
      this.focusContent();
    }
  }

  componentDidUpdate(oldProps: Props) {
    if (this.props.active && !oldProps.active) {
      this.focusContent();
    }
=======
  componentDidUpdate({active: wasActive}: Props) {
    const {active, preventAutofocus} = this.props;
    if (!active || preventAutofocus || active === wasActive) {
      return;
    }
    if (this.contentNode == null) {
      return;
    }

    write(() => {
      if (this.contentNode == null) {
        return;
      }
      const focusableChild = findFirstFocusableNode(this.contentNode);
      (focusableChild || this.contentNode).focus();
    });
>>>>>>> 00468fb3
  }

  render() {
    const {active} = this.props;
    return (
      <Transition in={active} timeout={500} mountOnEnter unmountOnExit>
        {this.renderOverlay}
      </Transition>
    );
  }

  private focusContent() {
    if (this.props.preventAutofocus) { return; }
    if (this.contentNode == null) { return; }

    write(() => {
      if (this.contentNode == null) { return; }
      const focusableChild = findFirstFocusableNode(this.contentNode);
      (focusableChild || this.contentNode).focus();
    });
  }

  @autobind
  private renderOverlay(transitionStatus: TransitionStatus) {
    const {
      active,
      activator,
      fullWidth,
      preferredPosition = 'below',
    } = this.props;

    return (
      <PositionedOverlay
        testID="positionedOverlay"
        fullWidth={fullWidth}
        active={active}
        activator={activator}
        preferredPosition={preferredPosition}
        // eslint-disable-next-line react/jsx-no-bind
        render={this.renderPopover.bind(this, transitionStatus)}
        onScrollOut={this.handleScrollOut}
      />
    );
  }

  @autobind
  private renderPopover(
    transitionStatus: TransitionStatus,
    overlayDetails: OverlayDetails,
  ) {
    const {
      measuring,
      left,
      desiredHeight,
      positioning,
      activatorRect,
    } = overlayDetails;

<<<<<<< HEAD
    const {
      id,
      children,
      sectioned,
      fullWidth,
      fullHeight,
    } = this.props;
=======
    const {id, children, sectioned, fullWidth} = this.props;
>>>>>>> 00468fb3

    const className = classNames(
      styles.Popover,
      transitionStatus && animationVariations(transitionStatus),
      positioning === 'above' && styles.positionedAbove,
      fullWidth && styles.fullWidth,
      measuring && styles.measuring,
    );

    this.transitionStatus = transitionStatus;

    const tipMarkup = !measuring ? (
      <div
        style={{left: activatorRect.center.x - left}}
        className={styles.Tip}
      />
    ) : null;

    const contentStyles = measuring ? undefined : {height: desiredHeight};

    const contentClassNames = classNames(
      styles.Content,
      fullHeight && styles['Content-fullHeight'],
    );

    const content = (
      <div
        id={id}
        tabIndex={-1}
        className={contentClassNames}
        style={contentStyles}
        ref={this.setContentNode}
      >
        {renderPopoverContent(children, {sectioned})}
      </div>
    );

    return (
      <div className={className} {...overlay.props}>
        <EventListener event="click" handler={this.handleClick} />
        <EventListener event="touchstart" handler={this.handleClick} />
        <KeypressListener keyCode={Keys.ESCAPE} handler={this.handleEscape} />
        {tipMarkup}
        <div
          className={styles.FocusTracker}
          // eslint-disable-next-line jsx-a11y/no-noninteractive-tabindex
          tabIndex={0}
          onFocus={this.handleFocusFirstItem}
        />
        <div className={styles.Wrapper}>{content}</div>
        <div
          className={styles.FocusTracker}
          // eslint-disable-next-line jsx-a11y/no-noninteractive-tabindex
          tabIndex={0}
          onFocus={this.handleFocusLastItem}
        />
      </div>
    );
  }

  @autobind
  private setContentNode(node: HTMLElement | null) {
    this.contentNode = node;
  }

  @autobind
  private handleClick(event: Event) {
    const target = event.target as HTMLElement;
    const {contentNode, props: {activator, onClose}} = this;
    const isDescendant =
      contentNode != null && nodeContainsDescendant(contentNode, target);
    const isActivatorDescendant = nodeContainsDescendant(activator, target);
    if (
      isDescendant ||
      isActivatorDescendant ||
      this.transitionStatus !== 'entered'
    ) {
      return;
    }
    onClose(CloseSource.Click);
  }

  @autobind
  private handleScrollOut() {
    this.props.onClose(CloseSource.ScrollOut);
  }

  @autobind
  private handleEscape() {
    this.props.onClose(CloseSource.EscapeKeypress);
  }

  @autobind
  private handleFocusFirstItem() {
    this.props.onClose(CloseSource.FocusOut);
  }

  @autobind
  private handleFocusLastItem() {
    this.props.onClose(CloseSource.FocusOut);
  }
}

function renderPopoverContent(
  children: React.ReactNode,
  props?: Partial<PaneProps>,
) {
  const childrenArray = React.Children.toArray(children);
  if (isElementOfType(childrenArray[0], Pane)) {
    return childrenArray;
  }
  return wrapWithComponent(childrenArray, Pane, props);
}

function animationVariations(status: TransitionStatus) {
  switch (status) {
    case 'exiting':
      return styles.exiting;
    default:
      return null;
  }
}<|MERGE_RESOLUTION|>--- conflicted
+++ resolved
@@ -32,20 +32,9 @@
 type TransitionStatus = 'entering' | 'entered' | 'exiting' | 'exited';
 
 export interface Props {
-<<<<<<< HEAD
-  children?: React.ReactNode,
-  fullWidth?: boolean,
-  fullHeight?: boolean,
-  preferredPosition?: PreferredPosition,
-  active: boolean,
-  id: string,
-  activator: HTMLElement,
-  preventAutofocus?: boolean,
-  sectioned?: boolean,
-  onClose(source: CloseSource): void,
-=======
   children?: React.ReactNode;
   fullWidth?: boolean;
+  fullHeight?: boolean;
   preferredPosition?: PreferredPosition;
   active: boolean;
   id: string;
@@ -53,25 +42,12 @@
   preventAutofocus?: boolean;
   sectioned?: boolean;
   onClose(source: CloseSource): void;
->>>>>>> 00468fb3
 }
 
 export default class PopoverOverlay extends React.PureComponent<Props, never> {
   private contentNode: HTMLElement | null;
   private transitionStatus: TransitionStatus;
 
-<<<<<<< HEAD
-  componentDidMount() {
-    if (this.props.active) {
-      this.focusContent();
-    }
-  }
-
-  componentDidUpdate(oldProps: Props) {
-    if (this.props.active && !oldProps.active) {
-      this.focusContent();
-    }
-=======
   componentDidUpdate({active: wasActive}: Props) {
     const {active, preventAutofocus} = this.props;
     if (!active || preventAutofocus || active === wasActive) {
@@ -88,7 +64,6 @@
       const focusableChild = findFirstFocusableNode(this.contentNode);
       (focusableChild || this.contentNode).focus();
     });
->>>>>>> 00468fb3
   }
 
   render() {
@@ -147,17 +122,7 @@
       activatorRect,
     } = overlayDetails;
 
-<<<<<<< HEAD
-    const {
-      id,
-      children,
-      sectioned,
-      fullWidth,
-      fullHeight,
-    } = this.props;
-=======
     const {id, children, sectioned, fullWidth} = this.props;
->>>>>>> 00468fb3
 
     const className = classNames(
       styles.Popover,
