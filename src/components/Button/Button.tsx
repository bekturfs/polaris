--- conflicted
+++ resolved
@@ -15,13 +15,9 @@
   /** The content to display inside the button */
   children?: string;
   /** A destination to link to, rendered in the href attribute of a link */
-<<<<<<< HEAD
   url?: string,
   /** A unique identifier for the button */
   id?: string,
-=======
-  url?: string;
->>>>>>> 00468fb3
   /** Provides extra visual weight and identifies the primary action in a set of buttons */
   primary?: boolean;
   /** Indicates a dangerous or potentially negative action */
@@ -138,47 +134,9 @@
 
   const type = submit ? 'submit' : 'button';
 
-<<<<<<< HEAD
-  return (
-    url
-    ? (
-      <UnstyledLink
-        id={id}
-        url={url}
-        external={external}
-        onClick={onClick}
-        onFocus={onFocus}
-        onBlur={onBlur}
-        onMouseUp={handleMouseUpByBlurring}
-        className={className}
-        disabled={isDisabled}
-        aria-label={accessibilityLabel}
-      >
-        {content}
-      </UnstyledLink>
-    )
-    : (
-      <button
-        id={id}
-        type={type}
-        onClick={onClick}
-        onFocus={onFocus}
-        onBlur={onBlur}
-        onMouseUp={handleMouseUpByBlurring}
-        className={className}
-        disabled={isDisabled}
-        aria-label={accessibilityLabel}
-        aria-controls={ariaControls}
-        aria-expanded={ariaExpanded}
-        role={loading ? 'alert' : undefined}
-        aria-busy={loading ? true : undefined}
-      >
-        {content}
-      </button>
-    )
-=======
   return url ? (
     <UnstyledLink
+      id={id}
       url={url}
       external={external}
       onClick={onClick}
@@ -193,6 +151,7 @@
     </UnstyledLink>
   ) : (
     <button
+      id={id}
       type={type}
       onClick={onClick}
       onFocus={onFocus}
@@ -208,7 +167,6 @@
     >
       {content}
     </button>
->>>>>>> 00468fb3
   );
 }
 
