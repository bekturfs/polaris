import * as React from 'react';
import {autobind} from '@shopify/javascript-utilities/decorators';
import {createUniqueIDFactory} from '@shopify/javascript-utilities/other';
import {classNames} from '@shopify/react-utilities/styles';

import Labelled, {Action, Error, helpTextID, errorID, labelID} from '../Labelled';
import Connected from '../Connected';

import Resizer from './Resizer';
import Spinner from './Spinner';
import * as styles from './TextField.scss';

export type Type = 'text' | 'email' | 'number' | 'password' | 'search' | 'tel' | 'url' | 'date' | 'datetime-local' | 'month' | 'time' | 'week' | 'currency';

export interface State {
  height?: number | null,
  focus: boolean,
  id: string,
}

export interface BaseProps {
  prefix?: React.ReactNode,
  suffix?: React.ReactNode,
  placeholder?: string,
  value?: string,
  helpText?: React.ReactNode,
  label: string,
  labelAction?: Action,
  labelHidden?: boolean,
  disabled?: boolean,
  readOnly?: boolean,
  autoFocus?: boolean,
  focused?: boolean,
  multiline?: boolean | number,
  error?: Error,
  connectedRight?: React.ReactNode,
  connectedLeft?: React.ReactNode,
  type?: Type,
  name?: string,
  id?: string,
  step?: number,
  autoComplete?: boolean,
  max?: number,
  maxLength?: number,
  min?: number,
  minLength?: number,
  pattern?: string,
  spellCheck?: boolean,
  onChange?(value: string, id: string): void,
  onFocus?(): void,
  onBlur?(): void,
}

export type Props = BaseProps & ({readOnly: true} | {disabled: true} | {onChange(value: string, id: string): void});

const getUniqueID = createUniqueIDFactory('TextField');

export default class TextField extends React.PureComponent<Props, State> {
  private input: HTMLElement;

  constructor(props: Props) {
    super(props);

    this.state = {
      height: null,
      focus: false,
      id: props.id || getUniqueID(),
    };
  }

  componentDidUpdate({focused}: Props) {
    if (this.input && focused !== this.props.focused && this.props.focused === true) {
      this.input.focus();
    }
  }

  componentWillReceiveProps(newProps: Props) {
    this.setState({
      id: newProps.id || this.state.id,
    });
  }

  render() {
    const {
      id = this.state.id,
      value = '',
      placeholder,
      disabled,
      readOnly,
      autoFocus,
      type,
      name,
      error,
      multiline,
      connectedRight,
      connectedLeft,
      label,
      labelAction,
      labelHidden,
      helpText,
      prefix,
      suffix,
      onFocus,
      onBlur,
      autoComplete,
      min,
      max,
      minLength,
      maxLength,
      spellCheck,
      pattern,
    } = this.props;

    const {height} = this.state;

    const className = classNames(
      styles.TextField,
      Boolean(value) && styles.hasValue,
      disabled && styles.disabled,
      readOnly && styles.readOnly,
      error && styles.error,
      multiline && styles.multiline,
      this.state.focus && styles.focus,
    );

    const inputType = type === 'currency' ? 'text' : type;

    const prefixMarkup = prefix
      ? <div className={styles.Prefix} id={`${id}Prefix`}>{prefix}</div>
      : null;

    const suffixMarkup = suffix
      ? <div className={styles.Suffix} id={`${id}Suffix`}>{suffix}</div>
      : null;

    const spinnerMarkup = (type === 'number' && !disabled)
      ? <Spinner onChange={this.handleNumberChange} />
      : null;

    const style = (multiline && height) ? {height} : null;

    const resizer = multiline != null
      ? (
        <Resizer
          contents={value || placeholder}
          currentHeight={height}
          minimumLines={typeof multiline === 'number' ? multiline : 1}
          onHeightChange={this.handleExpandingResize}
        />
      )
      : null;

    const describedBy: string[] = [];
    if (error && typeof error === 'string') { describedBy.push(errorID(id)); }
    if (helpText) { describedBy.push(helpTextID(id)); }

    const labelledBy = [labelID(id)];
    if (prefix) { labelledBy.push(`${id}Prefix`); }
    if (suffix) { labelledBy.push(`${id}Suffix`); }

    const input = React.createElement(multiline ? 'textarea' : 'input', {
      name,
      id,
      disabled,
      readOnly,
      autoFocus,
      value,
      placeholder,
      onFocus,
      onBlur,
      style,
      autoComplete: normalizeAutoComplete(autoComplete),
      className: styles.Input,
      onChange: this.handleChange,
      ref: this.setInput,
<<<<<<< HEAD
      min,
      max,
      minLength,
      maxLength,
      spellCheck,
      pattern,
=======
      type: inputType,
>>>>>>> 07d97e40
      'aria-describedby': describedBy.length ? describedBy.join(' ') : undefined,
      'aria-labelledby': labelledBy.join(' '),
      'aria-invalid': Boolean(error),
    });

    return (
      <Labelled
        label={label}
        id={id}
        error={error}
        action={labelAction}
        labelHidden={labelHidden}
        helpText={helpText}
      >
        <Connected
          left={connectedLeft}
          right={connectedRight}
        >
          <div
            className={className}
            onFocus={this.handleFocus}
            onBlur={this.handleBlur}
            onClick={this.handleClick}
          >
            {prefixMarkup}
            {input}
            {suffixMarkup}
            {spinnerMarkup}
            <div className={styles.Backdrop} />
            {resizer}
          </div>
        </Connected>
      </Labelled>
    );
  }

  @autobind
  private setInput(input: HTMLElement) {
    this.input = input;
  }

  @autobind
  private handleNumberChange(steps: number) {
    const {onChange, value, step = 1, min = -Infinity, max = Infinity} = this.props;
    if (onChange == null) { return; }

    // Returns the length of decimal places in a number
    const dpl = (num: number) => (num.toString().split('.')[1] || []).length;

    const numericValue = value ? parseFloat(value) : 0;
    if (isNaN(numericValue)) { return; }

    // Making sure the new value has the same length of decimal places as the
    // step / value has.
    const decimalPlaces = Math.max(dpl(numericValue), dpl(step));

    const newValue = Math.min(max, Math.max(numericValue + (steps * step), min));
    onChange(String(newValue.toFixed(decimalPlaces)), this.state.id);
  }

  @autobind
  private handleExpandingResize(height: number) {
    this.setState({height});
  }

  @autobind
  private handleChange(event: React.ChangeEvent<HTMLInputElement>) {
    const {onChange} = this.props;
    if (onChange == null) { return; }
    onChange(event.currentTarget.value, this.state.id);
  }

  @autobind
  private handleFocus() {
    this.setState({focus: true});
  }

  @autobind
  private handleBlur() {
    this.setState({focus: false});
  }

  @autobind
  private handleClick() {
    this.input.focus();
  }
}

function normalizeAutoComplete(autoComplete?: boolean) {
  if (autoComplete == null) { return autoComplete; }
  return autoComplete ? 'on' : 'off';
}<|MERGE_RESOLUTION|>--- conflicted
+++ resolved
@@ -173,16 +173,13 @@
       className: styles.Input,
       onChange: this.handleChange,
       ref: this.setInput,
-<<<<<<< HEAD
       min,
       max,
       minLength,
       maxLength,
       spellCheck,
       pattern,
-=======
       type: inputType,
->>>>>>> 07d97e40
       'aria-describedby': describedBy.length ? describedBy.join(' ') : undefined,
       'aria-labelledby': labelledBy.join(' '),
       'aria-invalid': Boolean(error),
