--- conflicted
+++ resolved
@@ -23,8 +23,7 @@
   actionHint?: string;
 }
 
-<<<<<<< HEAD
-function FileUpload(props: Props) {
+export default function FileUpload(props: Props) {
   const {
     intl: {translate},
   } = usePolaris();
@@ -65,86 +64,6 @@
         )}
         <Button size="slim">{actionTitle}</Button>
         <Caption>
-=======
-type CombinedProps = Props &
-  WithAppProviderProps &
-  WithContextTypes<DropZoneContext>;
-
-class FileUpload extends React.Component<CombinedProps, State> {
-  static getDerivedStateFromProps(
-    {
-      actionTitle: nextActionTitle,
-      actionHint: nextActionHint,
-      polaris: {
-        intl: {translate},
-      },
-      context: {type},
-    }: CombinedProps,
-    {actionTitle, actionHint}: State,
-  ) {
-    const hasActionTitleChanged = nextActionTitle !== actionTitle;
-    const hasActionHintChanged = nextActionHint !== actionHint;
-
-    if (!hasActionTitleChanged && !hasActionHintChanged) {
-      return null;
-    }
-
-    const suffix = capitalize(type);
-
-    return {
-      actionTitle:
-        nextActionTitle && hasActionTitleChanged
-          ? nextActionTitle
-          : translate(`Polaris.DropZone.FileUpload.actionTitle${suffix}`),
-      actionHint:
-        nextActionHint && hasActionHintChanged
-          ? nextActionHint
-          : translate(`Polaris.DropZone.FileUpload.actionHint${suffix}`),
-    };
-  }
-
-  constructor(props: CombinedProps) {
-    super(props);
-
-    const {
-      polaris: {
-        intl: {translate},
-      },
-      context: {type},
-    } = props;
-    const suffix = capitalize(type);
-
-    // eslint-disable-next-line react/state-in-constructor
-    this.state = {
-      actionTitle: translate(
-        `Polaris.DropZone.FileUpload.actionTitle${suffix}`,
-      ),
-      actionHint: translate(`Polaris.DropZone.FileUpload.actionHint${suffix}`),
-    };
-  }
-
-  render() {
-    const {
-      context: {size, type},
-    } = this.props;
-    const {actionTitle, actionHint} = this.state;
-    const imageClasses = classNames(
-      styles.Image,
-      size && size === 'extraLarge' && styles.sizeExtraLarge,
-      size && size === 'large' && styles.sizeLarge,
-    );
-
-    const extraLargeView =
-      size === 'extraLarge' ? (
-        <Stack vertical>
-          {type === 'file' && (
-            <img className={imageClasses} src={fileUpload} alt="" />
-          )}
-          {type === 'image' && (
-            <img className={imageClasses} src={imageUpload} alt="" />
-          )}
-          <Button>{actionTitle}</Button>
->>>>>>> 9181edd7
           <TextStyle variation="subdued">{actionHint}</TextStyle>
         </Caption>
       </Stack>
@@ -175,6 +94,4 @@
       {extraLargeView}
     </div>
   );
-}
-
-export default FileUpload;+}