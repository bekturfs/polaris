--- conflicted
+++ resolved
@@ -52,22 +52,6 @@
     cursor: not-allowed;
     box-shadow: none;
   }
-<<<<<<< HEAD
-
-  &.focused {
-    outline: 0;
-    box-shadow: none;
-
-    @include focus-ring($style: 'focused');
-    @include high-contrast-button-outline;
-  }
-
-  .sizeSlim {
-    min-height: $slim-min-height;
-    padding: $slim-vertical-padding var(--p-space-3);
-  }
-=======
->>>>>>> 2c346c9a
 }
 
 .ActionTitle {
