--- conflicted
+++ resolved
@@ -32,12 +32,7 @@
   text-decoration: none;
   color: var(--p-interactive-hovered);
   background: var(--p-surface-selected-pressed);
-<<<<<<< HEAD
-  color: var(--p-interactive);
   font-size: 12px;
-=======
-  font-size: rem(12px);
->>>>>>> 633f17db
   font-weight: 600;
   line-height: 1;
   cursor: pointer;
