--- conflicted
+++ resolved
@@ -50,7 +50,7 @@
   }
 
   &:hover {
-    @include ms-high-contrast-outline;
+    @include high-contrast-outline;
   }
 }
 
@@ -151,56 +151,11 @@
   }
 }
 
-<<<<<<< HEAD
 .focused {
   &:not(.isDisabled) {
     // stylelint-disable-next-line selector-max-specificity, selector-max-class
     .Container {
       @include focus-ring($style: 'focused');
-=======
-.newDesignLanguage {
-  &.DropZone {
-    &:not(.focused) {
-      // stylelint-disable-next-line selector-max-specificity
-      &::after {
-        @include reset-after;
-      }
-    }
-
-    &:hover {
-      @include high-contrast-outline;
-    }
-  }
-
-  .Container {
-    @include focus-ring($border-width: border-width(thick));
-  }
-
-  &.Overlay {
-    // Same calculation used for focus-ring
-    border-radius: calc(
-      var(--p-border-radius-base) + #{border-width(thick)} + #{rem(1px)}
-    );
-  }
-
-  &.hasOutline {
-    // stylelint-disable-next-line selector-max-specificity
-    &:not(.focused) {
-      // stylelint-disable-next-line selector-max-specificity
-      &::after {
-        @include reset-after;
-        border-color: $dropzone-border-color;
-      }
-    }
-  }
-
-  &.focused {
-    &:not(.isDisabled) {
-      // stylelint-disable-next-line selector-max-specificity, selector-max-class
-      .Container {
-        @include focus-ring($style: 'focused');
-      }
->>>>>>> 9228d6eb
     }
   }
 }