import * as React from 'react';
<<<<<<< HEAD
import {TitleBar, Button} from '@shopify/app-bridge/actions';
import {shallowWithAppProvider, mountWithAppProvider} from 'tests/utilities';
import {noop} from '../../../utilities/other';
=======
import {mountWithAppProvider} from 'test-utilities';
import {Card, DisplayText} from 'components';
>>>>>>> 2e0192e0
import {LinkAction} from '../../../types';
import Page from '../../Page';
import {Header} from '../components';

jest.mock('../../../utilities/app-bridge-transformers', () => ({
  ...require.requireActual('../../../utilities/app-bridge-transformers'),
  generateRedirect: jest.fn((...args) => args),
  transformActions: jest.fn((...args) => args),
}));

const breadcrumbs: LinkAction[] = [
  {
    content: 'Products',
    url: 'https://www.google.com',
    target: 'REMOTE',
  },
];

const mockProps = {
  title: 'Test',
  breadcrumbs,
};

describe('<Page />', () => {
<<<<<<< HEAD
  describe('<Header />', () => {
    it('is passed breadcrumbs', () => {
      const page = shallowWithAppProvider(
        <Page title="Test" breadcrumbs={breadcrumbs} />,
      );
      expect(page.find(Header).prop('breadcrumbs')).toBe(breadcrumbs);
=======
  it('renders its children', () => {
    const page = mountWithAppProvider(
      <Page {...mockProps}>
        <Card />
      </Page>,
    );
    expect(page.find(Card).exists()).toBe(true);
  });

  it('renders the title and displays the correct title text', () => {
    const page = mountWithAppProvider(<Page {...mockProps} />);
    expect(page.find(DisplayText)).toHaveLength(1);
    expect(page.find(DisplayText).text()).toBe('Test');
  });

  describe('Header', () => {
    it('renders a Header', () => {
      const page = mountWithAppProvider(<Page {...mockProps} />);
      expect(page.find(Header)).toHaveLength(1);
    });

    it('passes breadcrumbs down to Header', () => {
      const page = mountWithAppProvider(<Page {...mockProps} />);
      expect(page.find(Header).prop('breadcrumbs')).toEqual(breadcrumbs);
>>>>>>> 2e0192e0
    });

    it('is not rendered when there is no header content', () => {
      const page = shallowWithAppProvider(<Page title="" />);
      expect(page.find(Header).exists()).toBe(false);
    });
  });

  describe('with appBridge', () => {
    const titleBarMock = {
      set: jest.fn(),
      unsubscribe: jest.fn(),
    };

    const buttonMock = {
      set: jest.fn(),
      subscribe: jest.fn(),
    };

    TitleBar.create = jest.fn().mockReturnValue(titleBarMock);
    Button.create = jest.fn().mockReturnValue(buttonMock);

    beforeEach(() => {
      jest.clearAllMocks();
    });

    it('creates a title bar', () => {
      const primaryAction = {
        content: 'Foo',
      };
      const secondaryActions = [{content: 'Bar'}];
      const actionGroups = [
        {
          title: 'Baz',
          actions: [{content: 'Qux'}],
        },
      ];

      const {polaris} = mountWithAppBridge(
        <Page
          title="Test"
          primaryAction={primaryAction}
          secondaryActions={secondaryActions}
          actionGroups={actionGroups}
        />,
      );

      expect(TitleBar.create).toHaveBeenCalledTimes(1);
      expect(TitleBar.create).toHaveBeenCalledWith(polaris.appBridge, {
        title: 'Test',
        buttons: [
          polaris.appBridge,
          {primaryAction, secondaryActions, actionGroups},
        ],
        breadcrumbs: undefined,
      });
    });

    it('subscribes a redirect callback for breadcrumbs', () => {
      const {polaris} = mountWithAppBridge(
        <Page title="Test" breadcrumbs={breadcrumbs} />,
      );

      expect(buttonMock.subscribe).toHaveBeenCalledTimes(1);
      expect(buttonMock.subscribe).toHaveBeenCalledWith(Button.Action.CLICK, [
        polaris.appBridge,
        breadcrumbs[0].url,
        breadcrumbs[0].target,
      ]);
    });

    it('subscribes an action callback for breadcrumbs', () => {
      mountWithAppBridge(
        <Page
          title="Test"
          breadcrumbs={[
            {
              onAction: noop,
            },
          ]}
        />,
      );

      expect(buttonMock.subscribe).toHaveBeenCalledTimes(1);
      expect(buttonMock.subscribe).toHaveBeenCalledWith(
        Button.Action.CLICK,
        noop,
      );
    });

    it('updates only when props change', () => {
      const {page} = mountWithAppBridge(<Page title="Title" />);

      page.setProps({title: 'Title'});
      expect(titleBarMock.set).toHaveBeenCalledTimes(0);
      page.setProps({title: 'New Title'});
      expect(titleBarMock.set).toHaveBeenCalledTimes(1);
    });

    it('unsubscribes when unmounted', () => {
      const {page} = mountWithAppBridge(<Page title="" />);

      page.unmount();
      expect(titleBarMock.unsubscribe).toHaveBeenCalledTimes(1);
    });
  });
});

function mountWithAppBridge(element: React.ReactElement<any>) {
  const appBridge = {};
  const polaris = {appBridge};
  const page = mountWithAppProvider(element, {
    context: {polaris},
  });

  return {page, polaris};
}<|MERGE_RESOLUTION|>--- conflicted
+++ resolved
@@ -1,12 +1,7 @@
 import * as React from 'react';
-<<<<<<< HEAD
 import {TitleBar, Button} from '@shopify/app-bridge/actions';
-import {shallowWithAppProvider, mountWithAppProvider} from 'tests/utilities';
+import {shallowWithAppProvider, mountWithAppProvider} from 'test-utilities';
 import {noop} from '../../../utilities/other';
-=======
-import {mountWithAppProvider} from 'test-utilities';
-import {Card, DisplayText} from 'components';
->>>>>>> 2e0192e0
 import {LinkAction} from '../../../types';
 import Page from '../../Page';
 import {Header} from '../components';
@@ -31,14 +26,6 @@
 };
 
 describe('<Page />', () => {
-<<<<<<< HEAD
-  describe('<Header />', () => {
-    it('is passed breadcrumbs', () => {
-      const page = shallowWithAppProvider(
-        <Page title="Test" breadcrumbs={breadcrumbs} />,
-      );
-      expect(page.find(Header).prop('breadcrumbs')).toBe(breadcrumbs);
-=======
   it('renders its children', () => {
     const page = mountWithAppProvider(
       <Page {...mockProps}>
@@ -54,7 +41,14 @@
     expect(page.find(DisplayText).text()).toBe('Test');
   });
 
-  describe('Header', () => {
+  describe('<Header />', () => {
+    it('is passed breadcrumbs', () => {
+      const page = shallowWithAppProvider(
+        <Page title="Test" breadcrumbs={breadcrumbs} />,
+      );
+      expect(page.find(Header).prop('breadcrumbs')).toBe(breadcrumbs);
+    });
+
     it('renders a Header', () => {
       const page = mountWithAppProvider(<Page {...mockProps} />);
       expect(page.find(Header)).toHaveLength(1);
@@ -63,7 +57,6 @@
     it('passes breadcrumbs down to Header', () => {
       const page = mountWithAppProvider(<Page {...mockProps} />);
       expect(page.find(Header).prop('breadcrumbs')).toEqual(breadcrumbs);
->>>>>>> 2e0192e0
     });
 
     it('is not rendered when there is no header content', () => {
