--- conflicted
+++ resolved
@@ -3,21 +3,12 @@
   Button as AppBridgeButton,
   TitleBar as AppBridgeTitleBar,
 } from '@shopify/app-bridge/actions';
-<<<<<<< HEAD
+import {animationFrame} from '@shopify/jest-dom-mocks';
 import {mountWithAppProvider} from 'test-utilities/legacy';
-import {Page, Card} from 'components';
-import {LinkAction} from '../../../types';
-=======
-import {animationFrame} from '@shopify/jest-dom-mocks';
-import {shallowWithAppProvider, mountWithAppProvider} from 'test-utilities';
-
-import {Card} from 'components';
->>>>>>> 9181edd7
+import {Page, PageProps as Props, Card} from 'components';
 import {Header} from '../components';
 import {LinkAction} from '../../../types';
-
 import {HeaderPrimaryAction} from '../types';
-import Page, {Props} from '../Page';
 
 window.matchMedia =
   window.matchMedia ||
