--- conflicted
+++ resolved
@@ -4,14 +4,8 @@
   TitleBar as AppBridgeTitleBar,
 } from '@shopify/app-bridge/actions';
 import {animationFrame} from '@shopify/jest-dom-mocks';
-<<<<<<< HEAD
 import {mountWithAppProvider} from 'test-utilities/legacy';
-import {Page, PageProps as Props, Card} from 'components';
-=======
-import {shallowWithAppProvider, mountWithAppProvider} from 'test-utilities';
-
-import {Card, Badge, Avatar} from 'components';
->>>>>>> b378f3e4
+import {Page, PageProps as Props, Card, Avatar, Badge} from 'components';
 import {Header} from '../components';
 import {LinkAction} from '../../../types';
 import {HeaderPrimaryAction} from '../types';
