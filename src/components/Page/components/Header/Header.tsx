--- conflicted
+++ resolved
@@ -41,13 +41,8 @@
   /** Adds a border to the bottom of the page header */
   separator?: boolean;
   /** Primary page-level action */
-<<<<<<< HEAD
-  primaryAction?: PrimaryAction;
+  primaryAction?: PrimaryAction | React.ReactNode;
   /** Page-level pagination */
-=======
-  primaryAction?: PrimaryAction | React.ReactNode;
-  /** Page-level pagination (stand-alone app use only) */
->>>>>>> 2db2b101
   pagination?: PaginationDescriptor;
   /** Collection of breadcrumbs */
   breadcrumbs?: BreadcrumbsProps['breadcrumbs'];
