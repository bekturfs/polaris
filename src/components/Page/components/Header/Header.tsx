import React from 'react';

import {classNames} from '../../../../utilities/css';
import {buttonsFrom} from '../../../Button';
import {useMediaQuery} from '../../../../utilities/media-query';
import {useFeatures} from '../../../../utilities/features';
import {
  ConditionalRender,
  ConditionalWrapper,
} from '../../../../utilities/components';
import {
  MenuGroupDescriptor,
  MenuActionDescriptor,
  DestructableAction,
  DisableableAction,
  LoadableAction,
  IconableAction,
} from '../../../../types';
import {Breadcrumbs, BreadcrumbsProps} from '../../../Breadcrumbs';
import {Pagination, PaginationDescriptor} from '../../../Pagination';
import {ActionMenu, hasGroupsWithActions} from '../../../ActionMenu';
import {ButtonGroup} from '../../../ButtonGroup';

import {Title, TitleProps} from './components';
import styles from './Header.scss';

type MaybeJSX = JSX.Element | null;

interface PrimaryAction
  extends DestructableAction,
    DisableableAction,
<<<<<<< HEAD
    LoadableAction {
=======
    LoadableAction,
    AppBridgeAction,
    IconableAction {
>>>>>>> 289abe7d
  /** Provides extra visual weight and identifies the primary action in a set of buttons */
  primary?: boolean;
}

export interface HeaderProps extends TitleProps {
  /** Visually hide the title */
  titleHidden?: boolean;
  /** Adds a border to the bottom of the page header */
  separator?: boolean;
  /** Primary page-level action */
  primaryAction?: PrimaryAction;
  /** Page-level pagination */
  pagination?: PaginationDescriptor;
  /** Collection of breadcrumbs */
  breadcrumbs?: BreadcrumbsProps['breadcrumbs'];
  /** Collection of secondary page-level actions */
  secondaryActions?: MenuActionDescriptor[];
  /** Collection of page-level groups of secondary actions */
  actionGroups?: MenuGroupDescriptor[];
}

export function Header({
  title,
  subtitle,
  titleMetadata,
  thumbnail,
  titleHidden = false,
  separator,
  primaryAction,
  pagination,
  breadcrumbs = [],
  secondaryActions = [],
  actionGroups = [],
}: HeaderProps) {
  const {isNavigationCollapsed} = useMediaQuery();
  const {newDesignLanguage} = useFeatures();

  const breadcrumbMarkup =
    breadcrumbs.length > 0 ? (
      <div
        className={classNames(
          styles.BreadcrumbWrapper,
          newDesignLanguage && styles.newDesignLanguage,
        )}
      >
        <Breadcrumbs breadcrumbs={breadcrumbs} />
      </div>
    ) : null;

  const paginationMarkup =
    pagination && !isNavigationCollapsed ? (
      <div className={styles.PaginationWrapper}>
        <Pagination {...pagination} plain />
      </div>
    ) : null;

  const navigationMarkup =
    breadcrumbMarkup || paginationMarkup ? (
      <div className={styles.Navigation}>
        {breadcrumbMarkup}
        {paginationMarkup}
      </div>
    ) : null;

  const pageTitleMarkup = (
    <Title
      title={title}
      subtitle={subtitle}
      titleMetadata={titleMetadata}
      thumbnail={thumbnail}
    />
  );

  const primary =
    primaryAction &&
    (primaryAction.primary === undefined ? true : primaryAction.primary);

  const primaryActionMarkup = primaryAction ? (
    <ConditionalWrapper
      condition={newDesignLanguage === false}
      wrapper={(children) => (
        <div className={styles.PrimaryActionWrapper}>{children}</div>
      )}
    >
      {buttonsFrom(
        shouldShowIconOnly(
          newDesignLanguage,
          isNavigationCollapsed,
          primaryAction,
        ),
        {
          primary,
        },
      )}
    </ConditionalWrapper>
  ) : null;

  const actionMenuMarkup =
    secondaryActions.length > 0 || hasGroupsWithActions(actionGroups) ? (
      <ConditionalWrapper
        condition={newDesignLanguage === false}
        wrapper={(children) => (
          <div className={styles.ActionMenuWrapper}>{children}</div>
        )}
      >
        <ActionMenu
          actions={secondaryActions}
          groups={actionGroups}
          rollup={isNavigationCollapsed}
        />
      </ConditionalWrapper>
    ) : null;

  const headerClassNames = classNames(
    styles.Header,
    titleHidden && styles.titleHidden,
    separator && styles.separator,
    navigationMarkup && styles.hasNavigation,
    actionMenuMarkup && styles.hasActionMenu,
    isNavigationCollapsed && styles.mobileView,
    newDesignLanguage && styles.newDesignLanguage,
  );

  if (newDesignLanguage) {
    const {slot1, slot2, slot3, slot4, slot5, slot6} = determineLayout({
      breadcrumbMarkup,
      pageTitleMarkup,
      paginationMarkup,
      actionMenuMarkup,
      primaryActionMarkup,
      title,
      isNavigationCollapsed,
    });

    return (
      <div className={headerClassNames}>
        <ConditionalRender
          condition={[slot1, slot2, slot3, slot4].some(notNull)}
        >
          <div className={styles.Row}>
            <div className={styles.LeftAlign}>
              {slot1}
              {slot2}
            </div>
            <ConditionalRender condition={[slot3, slot4].some(notNull)}>
              <div className={styles.RightAlign}>
                <ConditionalWrapper
                  condition={[slot3, slot4].every(notNull)}
                  wrapper={(children) => <ButtonGroup>{children}</ButtonGroup>}
                >
                  {slot3}
                  {slot4}
                </ConditionalWrapper>
              </div>
            </ConditionalRender>
          </div>
        </ConditionalRender>
        <ConditionalRender condition={[slot5, slot6].some(notNull)}>
          <div className={styles.Row}>
            <div className={styles.LeftAlign}>{slot5}</div>
            <ConditionalRender condition={slot6 != null}>
              <div className={styles.RightAlign}>{slot6}</div>
            </ConditionalRender>
          </div>
        </ConditionalRender>
      </div>
    );
  }

  return (
    <div className={headerClassNames}>
      {navigationMarkup}

      <div className={styles.MainContent}>
        <div className={styles.TitleActionMenuWrapper}>
          {pageTitleMarkup}
          {actionMenuMarkup}
        </div>

        {primaryActionMarkup}
      </div>
    </div>
  );
}

function shouldShowIconOnly(
  newDesignLanguage: boolean,
  isMobile: boolean,
  action: PrimaryAction,
): PrimaryAction {
  let {content, accessibilityLabel, icon} = action;
  if (!newDesignLanguage || icon == null) return {...action, icon: undefined};

  if (isMobile) {
    accessibilityLabel = accessibilityLabel || content;
    content = undefined;
  } else {
    icon = undefined;
  }

  return {
    ...action,
    content,
    accessibilityLabel,
    icon,
  };
}

function notNull(value: any) {
  return value != null;
}

function determineLayout({
  breadcrumbMarkup,
  pageTitleMarkup,
  title,
  paginationMarkup,
  actionMenuMarkup,
  primaryActionMarkup,
  isNavigationCollapsed,
}: {
  breadcrumbMarkup: MaybeJSX;
  pageTitleMarkup: JSX.Element;
  title?: string;
  paginationMarkup: MaybeJSX;
  actionMenuMarkup: MaybeJSX;
  primaryActionMarkup: MaybeJSX;
  isNavigationCollapsed: boolean;
}) {
  const shortTitle = 20;
  const reallyShortTitle = 8;

  //    Header Layout
  // |----------------------------------------------------|
  // | slot1 | slot2 |                    | slot3 | slot4 |
  // |----------------------------------------------------|
  // | slot5 |                                    | slot6 |
  // |----------------------------------------------------|
  //
  const layouts = {
    mobileCompact: {
      slots: {
        slot1: null,
        slot2: pageTitleMarkup,
        slot3: actionMenuMarkup,
        slot4: primaryActionMarkup,
        slot5: null,
        slot6: null,
      },
      condition:
        isNavigationCollapsed &&
        breadcrumbMarkup == null &&
        title != null &&
        title.length <= reallyShortTitle,
    },
    mobileDefault: {
      slots: {
        slot1: breadcrumbMarkup,
        slot2: null,
        slot3: actionMenuMarkup,
        slot4: primaryActionMarkup,
        slot5: pageTitleMarkup,
        slot6: null,
      },
      condition: isNavigationCollapsed,
    },
    desktopCompact: {
      slots: {
        slot1: breadcrumbMarkup,
        slot2: pageTitleMarkup,
        slot3: null,
        slot4: primaryActionMarkup,
        slot5: null,
        slot6: null,
      },
      condition:
        !isNavigationCollapsed &&
        paginationMarkup == null &&
        actionMenuMarkup == null &&
        title != null &&
        title.length <= shortTitle,
    },
    desktopDefault: {
      slots: {
        slot1: breadcrumbMarkup,
        slot2: pageTitleMarkup,
        slot3: null,
        slot4: paginationMarkup,
        slot5: actionMenuMarkup,
        slot6: primaryActionMarkup,
      },
      condition: !isNavigationCollapsed,
    },
  };

  const layout =
    Object.values(layouts).find((layout) => layout.condition) ||
    layouts.desktopDefault;

  return layout.slots;
}<|MERGE_RESOLUTION|>--- conflicted
+++ resolved
@@ -29,13 +29,8 @@
 interface PrimaryAction
   extends DestructableAction,
     DisableableAction,
-<<<<<<< HEAD
-    LoadableAction {
-=======
     LoadableAction,
-    AppBridgeAction,
     IconableAction {
->>>>>>> 289abe7d
   /** Provides extra visual weight and identifies the primary action in a set of buttons */
   primary?: boolean;
 }
