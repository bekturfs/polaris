--- conflicted
+++ resolved
@@ -12,13 +12,8 @@
   /** Page subtitle, in regular type*/
   subtitle?: string;
   /** Important and non-interactive status information shown immediately after the title. */
-<<<<<<< HEAD
   titleMetadata?: ReactNode;
-  /** thumbnail that precedes the title */
-=======
-  titleMetadata?: React.ReactNode;
   /** @deprecated thumbnail that precedes the title */
->>>>>>> c784d2a9
   thumbnail?:
     | ReactElement<AvatarProps | ThumbnailProps>
     | SFC<SVGProps<SVGSVGElement>>;
