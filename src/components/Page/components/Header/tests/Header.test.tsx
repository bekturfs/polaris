--- conflicted
+++ resolved
@@ -1,16 +1,7 @@
-<<<<<<< HEAD
 import React from 'react';
-import {SaveMinor} from '@shopify/polaris-icons';
-import {mountWithAppProvider, trigger} from 'test-utilities/legacy';
-import {Breadcrumbs, buttonsFrom, Pagination} from 'components';
-import {LinkAction, ActionListItemDescriptor} from '../../../../../types';
-import {Action, ActionGroup, ActionGroupDescriptor} from '../components';
-import Header from '../Header';
-=======
-import * as React from 'react';
-import {matchMedia} from '@shopify/jest-dom-mocks';
-import {mountWithAppProvider} from 'test-utilities';
-
+import {mountWithAppProvider} from 'test-utilities/legacy';
+import {LinkAction} from '../../../../../types';
+import {HeaderPrimaryAction} from '../../../types';
 import {
   ActionMenu,
   Breadcrumbs,
@@ -18,12 +9,12 @@
   EventListener,
   Pagination,
 } from 'components';
-
-import {HeaderPrimaryAction} from '../../../types';
-import {LinkAction} from '../../../../../types';
-
 import Header, {Props} from '../Header';
->>>>>>> 9181edd7
+import {matchMedia} from '@shopify/jest-dom-mocks';
+
+
+
+
 
 describe('<Header />', () => {
   const mockProps: Props = {
