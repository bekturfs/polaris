import React from 'react';
import {matchMedia} from '@shopify/jest-dom-mocks';
<<<<<<< HEAD
=======
import {mountWithAppProvider} from 'test-utilities';
import Title from '..';

>>>>>>> b378f3e4
import {
  ActionMenu,
  Breadcrumbs,
  buttonsFrom,
  EventListener,
  Pagination,
  Badge,
  Avatar,
} from 'components';
import {mountWithAppProvider} from 'test-utilities/legacy';
import {LinkAction} from '../../../../../types';
import {HeaderPrimaryAction} from '../../../types';
import Header, {Props} from '../Header';

describe('<Header />', () => {
  const mockProps: Props = {
    title: 'mock title',
  };

  beforeEach(() => {
    matchMedia.mock();
  });

  afterEach(() => {
    matchMedia.restore();
  });

  it('renders resize <EventListener />', () => {
    const wrapper = mountWithAppProvider(<Header {...mockProps} />);
    const resizeEventListener = wrapper
      .find(EventListener)
      .filterWhere((component) => component.prop('event') === 'resize');

    expect(resizeEventListener).toHaveLength(1);
  });

  describe('Title', () => {
    const mockProps = {
      title: 'title',
      subtitle: 'subtitle',
      titleMetadata: <Badge>Sold</Badge>,
      thumbnail: <Avatar customer />,
    };

    it('sets the title on the Title', () => {
      const header = mountWithAppProvider(<Header {...mockProps} />);
      expect(header.find(Title).prop('title')).toBe(mockProps.title);
    });

    it('sets the subtitle on the Title', () => {
      const header = mountWithAppProvider(<Header {...mockProps} />);
      expect(header.find(Title).prop('subtitle')).toBe(mockProps.subtitle);
    });

    it('sets the thumbnail on the Title', () => {
      const header = mountWithAppProvider(<Header {...mockProps} />);
      expect(header.find(Title).prop('thumbnail')).toBe(mockProps.thumbnail);
    });

    it('sets the titleMetadata on the Title', () => {
      const header = mountWithAppProvider(<Header {...mockProps} />);
      expect(header.find(Title).prop('titleMetadata')).toBe(
        mockProps.titleMetadata,
      );
    });
  });

  describe('breadcrumbs', () => {
    const breadcrumbs: LinkAction[] = [
      {
        content: 'Products',
        url: 'https://www.google.com',
        target: 'REMOTE',
      },
    ];

    it('get passed into Breadcrumbs', () => {
      const header = mountWithAppProvider(
        <Header {...mockProps} breadcrumbs={breadcrumbs} />,
      );
      expect(header.find(Breadcrumbs).prop('breadcrumbs')).toStrictEqual(
        breadcrumbs,
      );
    });
  });

  describe('primaryAction', () => {
    it('renders a button based on the given action', () => {
      const primaryAction: HeaderPrimaryAction = {
        content: 'Click me!',
      };

      const header = mountWithAppProvider(
        <Header {...mockProps} primaryAction={primaryAction} />,
      );

      const expectedButton = buttonsFrom(primaryAction, {primary: true});
      expect(header.contains(expectedButton)).toBeTruthy();
    });
  });

  describe('pagination', () => {
    it('gets passed into Pagination', () => {
      const pagination = {
        hasNext: true,
      };

      const header = mountWithAppProvider(
        <Header {...mockProps} pagination={pagination} />,
      );

      expect(
        header.contains(<Pagination {...pagination} plain />),
      ).toBeTruthy();
    });
  });

  describe('secondaryActions', () => {
    const mockSecondaryActions: Props['secondaryActions'] = [
      {content: 'mock content 1'},
      {content: 'mock content 2'},
    ];

    it('passes to <ActionMenu />', () => {
      const wrapper = mountWithAppProvider(
        <Header {...mockProps} secondaryActions={mockSecondaryActions} />,
      );

      expect(wrapper.find(ActionMenu).prop('actions')).toBe(
        mockSecondaryActions,
      );
    });
  });

  describe('actionGroups', () => {
    const mockSecondaryActions: Props['secondaryActions'] = [
      {content: 'mock content 1'},
      {content: 'mock content 2'},
    ];
    const mockActionGroups: Props['actionGroups'] = [
      {
        title: 'First group',
        actions: [...mockSecondaryActions],
      },
      {
        title: 'Second group',
        actions: [...mockSecondaryActions],
      },
    ];

    it('passes to <ActionMenu />', () => {
      const wrapper = mountWithAppProvider(
        <Header {...mockProps} actionGroups={mockActionGroups} />,
      );

      expect(wrapper.find(ActionMenu).prop('groups')).toBe(mockActionGroups);
    });
  });

  describe('<ActionMenu />', () => {
    const mockSecondaryActions: Props['secondaryActions'] = [
      {content: 'mock content 1'},
    ];

    it('does not render without either `secondaryActions` or `actionGroups`', () => {
      const wrapper = mountWithAppProvider(<Header {...mockProps} />);

      expect(wrapper.find(ActionMenu).exists()).toBe(false);
    });

    it('does not render if `actionGroups` has no `actions', () => {
      const mockActionGroups: Props['actionGroups'] = [
        {
          title: 'mock title',
          actions: [],
        },
      ];
      const wrapper = mountWithAppProvider(
        <Header {...mockProps} actionGroups={mockActionGroups} />,
      );

      expect(wrapper.find(ActionMenu).exists()).toBe(false);
    });

    it('renders with atleast valid `secondaryActions`', () => {
      const mockSecondaryActions: Props['secondaryActions'] = [
        {content: 'mock content'},
      ];
      const wrapper = mountWithAppProvider(
        <Header {...mockProps} secondaryActions={mockSecondaryActions} />,
      );

      expect(wrapper.find(ActionMenu).exists()).toBe(true);
    });

    it('renders with atleast valid `actionGroups`', () => {
      const mockActionGroups: Props['actionGroups'] = [
        {
          title: 'mock title',
          actions: [{content: 'mock content 1'}],
        },
      ];
      const wrapper = mountWithAppProvider(
        <Header {...mockProps} actionGroups={mockActionGroups} />,
      );

      expect(wrapper.find(ActionMenu).exists()).toBe(true);
    });

    it('renders with `rollup` as `false` when on desktop', () => {
      const wrapper = mountWithAppProvider(
        <Header {...mockProps} secondaryActions={mockSecondaryActions} />,
      );

      expect(wrapper.find(ActionMenu).prop('rollup')).toBe(false);
    });

    it('renders with `rollup` as `true` when on mobile', () => {
      matchMedia.setMedia(() => ({matches: true}));

      const wrapper = mountWithAppProvider(
        <Header {...mockProps} secondaryActions={mockSecondaryActions} />,
      );

      expect(wrapper.find(ActionMenu).prop('rollup')).toBe(true);
    });
  });
});<|MERGE_RESOLUTION|>--- conflicted
+++ resolved
@@ -1,11 +1,5 @@
 import React from 'react';
 import {matchMedia} from '@shopify/jest-dom-mocks';
-<<<<<<< HEAD
-=======
-import {mountWithAppProvider} from 'test-utilities';
-import Title from '..';
-
->>>>>>> b378f3e4
 import {
   ActionMenu,
   Breadcrumbs,
@@ -19,6 +13,8 @@
 import {LinkAction} from '../../../../../types';
 import {HeaderPrimaryAction} from '../../../types';
 import Header, {Props} from '../Header';
+import Title from '..';
+
 
 describe('<Header />', () => {
   const mockProps: Props = {
