--- conflicted
+++ resolved
@@ -20,65 +20,7 @@
 
 type ComposedProps = PageProps & WithAppProviderProps;
 
-<<<<<<< HEAD
-class Page extends React.PureComponent<ComposedProps, never> {
-=======
-const APP_BRIDGE_PROPS: (keyof PageProps)[] = [
-  'title',
-  'breadcrumbs',
-  'secondaryActions',
-  'actionGroups',
-  'primaryAction',
-];
-
 class PageInner extends React.PureComponent<ComposedProps, never> {
-  private titlebar: AppBridgeTitleBar.TitleBar | undefined;
-
-  componentDidMount() {
-    if (this.delegateToAppbridge() === false || !this.props.polaris.appBridge) {
-      return;
-    }
-
-    const transformedProps = this.transformProps();
-    if (!transformedProps) return;
-
-    // eslint-disable-next-line no-console
-    console.warn(
-      'Deprecation: Using `Page` to render an embedded app title bar is deprecated and will be removed in v5.0. Use `TitleBar` from `@shopify/app-bridge-react` instead: https://help.shopify.com/en/api/embedded-apps/app-bridge/react-components/titlebar',
-    );
-
-    this.titlebar = AppBridgeTitleBar.create(
-      this.props.polaris.appBridge,
-      transformedProps,
-    );
-  }
-
-  componentDidUpdate(prevProps: ComposedProps) {
-    if (this.titlebar == null || this.delegateToAppbridge() === false) {
-      return;
-    }
-
-    const prevAppBridgeProps = pick(prevProps, APP_BRIDGE_PROPS);
-    const currentAppBridgeProps = pick(this.props, APP_BRIDGE_PROPS);
-
-    if (!isEqual(prevAppBridgeProps, currentAppBridgeProps)) {
-      const transformedProps = this.transformProps();
-      if (!transformedProps) return;
-
-      this.titlebar.unsubscribe();
-      this.titlebar.set(transformedProps);
-    }
-  }
-
-  componentWillUnmount() {
-    if (this.titlebar == null || this.delegateToAppbridge() === false) {
-      return;
-    }
-
-    this.titlebar.unsubscribe();
-  }
-
->>>>>>> 6a10c02f
   render() {
     const {children, fullWidth, narrowWidth, ...rest} = this.props;
 
