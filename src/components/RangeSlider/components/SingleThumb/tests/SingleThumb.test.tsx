import {InlineError} from 'components/InlineError';
import React from 'react';
<<<<<<< HEAD
// eslint-disable-next-line no-restricted-imports
import {mountWithAppProvider} from 'test-utilities/legacy';
import {mountWithApp} from 'test-utilities';
=======
import {mountWithApp} from 'test-utilities/react-testing';
>>>>>>> 6e720649

import {SingleThumb} from '../SingleThumb';

const mockProps = {
  id: 'MyRangeSlider',
  label: 'RangeSlider',
  min: 10,
  max: 20,
  step: 0.5,
  onChange: noop,
  value: 15,
};

describe('<SingleThumb />', () => {
  it('allows specific props to pass through properties on the input', () => {
    const wrapper = mountWithApp(<SingleThumb disabled {...mockProps} />);

    expect(wrapper).toContainReactComponent('input', {
      value: 15,
      min: 10,
      max: 20,
      step: 0.5,
      disabled: true,
    });
  });

  describe('onChange()', () => {
    it('is called when the input changes', () => {
      const onChangeSpy = jest.fn();
      const {onChange, ...rest} = mockProps;
      const element = mountWithApp(
        <SingleThumb onChange={onChangeSpy} {...rest} />,
      );

      const input = element.find('input')!;

      input.trigger('onChange', {
        currentTarget: input!.domNode as HTMLInputElement,
      });

      expect(onChangeSpy).toHaveBeenCalledTimes(1);
    });

    it('is called with a new value', () => {
      const onChangeSpy = jest.fn();
      const {onChange, ...rest} = mockProps;
      const element = mountWithApp(
        <SingleThumb onChange={onChangeSpy} {...rest} />,
      );

<<<<<<< HEAD
      element.find('input')!.trigger('onChange', {
        currentTarget: {value: '40'},
=======
      const input = element.find('input')!;

      (input as any).instance.value = 40;
      input!.trigger('onChange', {
        currentTarget: input!.domNode as HTMLInputElement,
>>>>>>> 6e720649
      });
      expect(onChangeSpy).toHaveBeenCalledWith(40, 'MyRangeSlider');
    });
  });

  describe('onFocus()', () => {
    it('is called when the input is focused', () => {
      const onFocusSpy = jest.fn();
      const wrapper = mountWithApp(
        <SingleThumb {...mockProps} onFocus={onFocusSpy} />,
      );

      wrapper.find('input')!.trigger('onFocus');
      expect(onFocusSpy).toHaveBeenCalledTimes(1);
    });
  });

  describe('onBlur()', () => {
    it('is called when the input is blurred', () => {
      const onBlurSpy = jest.fn();
      const element = mountWithApp(
        <SingleThumb {...mockProps} onBlur={onBlurSpy} />,
      );

      element.find('input')!.trigger('onBlur');

      expect(onBlurSpy).toHaveBeenCalledTimes(1);
    });
  });

  describe('id', () => {
    it('sets the id on the input', () => {
      const wrapper = mountWithApp(<SingleThumb {...mockProps} />);

      expect(wrapper).toContainReactComponent('input', {id: 'MyRangeSlider'});
    });
  });

  describe('output', () => {
    it('connects the input to the output', () => {
      const wrapper = mountWithApp(<SingleThumb {...mockProps} output />);
      const inputId = wrapper.find('input')!.prop('id');

      expect(typeof inputId).toBe('string');

      expect(wrapper).toContainReactComponent('output', {htmlFor: inputId});
    });

    it('contains the value as text', () => {
      const wrapper = mountWithApp(<SingleThumb {...mockProps} output />);

      expect(wrapper.find('output')).toContainReactText('15');
    });
  });

  describe('helpText', () => {
    it('connects the input to the help text', () => {
      const element = mountWithApp(
        <SingleThumb {...mockProps} helpText="Some help" />,
      );
      const helpTextID = element.find('input')!.prop('aria-describedby');

      expect(typeof helpTextID).toBe('string');

      expect(element.find('div', {id: helpTextID})).toContainReactText(
        'Some help',
      );
    });
  });

  describe('error', () => {
    it('marks the input as invalid', () => {
      const element = mountWithApp(
        <SingleThumb error={<span>Invalid</span>} {...mockProps} />,
      );
      expect(element).toContainReactComponent('input', {'aria-invalid': true});

      element.setProps({error: 'Some error'});
      expect(element).toContainReactComponent('input', {'aria-invalid': true});
    });

    it('connects the input to the error', () => {
      const element = mountWithApp(
        <SingleThumb {...mockProps} error="Some error" />,
      );
      const errorID = element.find('input')!.prop('aria-describedby');

      expect(typeof errorID).toBe('string');
      expect(element).toContainReactComponent(InlineError, {
        message: 'Some error',
      });
    });

    it('connects the input to both an error and help text', () => {
      const element = mountWithApp(
        <SingleThumb {...mockProps} helpText="Some help" error="Some error" />,
      );
      const descriptions = element
        .find('input')!
        .prop('aria-describedby')!
        .split(' ');
      expect(descriptions).toHaveLength(2);

      expect(element).toContainReactComponent(InlineError, {
        message: 'Some error',
      });
      expect(element.find('div', {id: descriptions[1]})).toContainReactText(
        'Some help',
      );
    });

    describe('prefix', () => {
      const text = 'prefix text';

      it('outputs the provided prefix element', () => {
        const element = mountWithApp(
          <SingleThumb {...mockProps} prefix={<p>{text}</p>} />,
        );
        const prefixElement = element.find('p')!;

        expect(prefixElement).toContainReactText(text);
      });
    });
  });

  describe('suffix', () => {
    const text = 'suffix text';
    it('outputs the provided suffix element', () => {
      const element = mountWithApp(
        <SingleThumb {...mockProps} suffix={<p>{text}</p>} />,
      );
      const suffixElement = element.find('p');

      expect(suffixElement).toContainReactText(text);
    });
  });

  describe('CSS custom properties', () => {
    it('gets set on the parent element', () => {
      const element = mountWithApp(<SingleThumb {...mockProps} />);
      const expected = {
        '--Polaris-RangeSlider-min': 10,
        '--Polaris-RangeSlider-max': 20,
        '--Polaris-RangeSlider-current': 15,
        '--Polaris-RangeSlider-progress': '50%',
        '--Polaris-RangeSlider-output-factor': '0',
      };

      expect(element).toContainReactComponent('div', {
        style: expect.objectContaining(expected),
      });
    });
  });

  describe('value', () => {
    it('gets adjusted to be at least the min', () => {
      const value = 9;
      const min = 10;
      const wrapper = mountWithApp(
        <SingleThumb {...mockProps} value={value} min={min} />,
      );

      expect(wrapper).toContainReactComponent('input', {value: min});
    });

    it('gets adjusted to be no more than the max', () => {
      const value = 101;
      const max = 100;
      const wrapper = mountWithApp(
        <SingleThumb {...mockProps} value={value} max={max} />,
      );

      expect(wrapper).toContainReactComponent('input', {value: max});
    });
  });

  describe('aria-valuenow', () => {
    it('gets passed the value', () => {
      const value = 15;
      const wrapper = mountWithApp(
        <SingleThumb {...mockProps} value={value} />,
      );

      expect(wrapper).toContainReactComponent('input', {
        'aria-valuenow': value,
      });
    });

    it('gets adjusted to be at least the min', () => {
      const value = 9;
      const min = 10;
      const wrapper = mountWithApp(
        <SingleThumb {...mockProps} value={value} min={min} />,
      );

      expect(wrapper).toContainReactComponent('input', {
        'aria-valuenow': min,
      });
    });

    it('gets adjusted to be no more than the max', () => {
      const value = 101;
      const max = 100;
      const wrapper = mountWithApp(
        <SingleThumb {...mockProps} value={value} max={max} />,
      );

      expect(wrapper).toContainReactComponent('input', {
        'aria-valuenow': max,
      });
    });
  });
});

function noop() {}<|MERGE_RESOLUTION|>--- conflicted
+++ resolved
@@ -1,12 +1,6 @@
 import {InlineError} from 'components/InlineError';
 import React from 'react';
-<<<<<<< HEAD
-// eslint-disable-next-line no-restricted-imports
-import {mountWithAppProvider} from 'test-utilities/legacy';
 import {mountWithApp} from 'test-utilities';
-=======
-import {mountWithApp} from 'test-utilities/react-testing';
->>>>>>> 6e720649
 
 import {SingleThumb} from '../SingleThumb';
 
@@ -57,16 +51,8 @@
         <SingleThumb onChange={onChangeSpy} {...rest} />,
       );
 
-<<<<<<< HEAD
       element.find('input')!.trigger('onChange', {
         currentTarget: {value: '40'},
-=======
-      const input = element.find('input')!;
-
-      (input as any).instance.value = 40;
-      input!.trigger('onChange', {
-        currentTarget: input!.domNode as HTMLInputElement,
->>>>>>> 6e720649
       });
       expect(onChangeSpy).toHaveBeenCalledWith(40, 'MyRangeSlider');
     });
