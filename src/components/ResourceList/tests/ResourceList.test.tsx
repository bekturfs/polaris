--- conflicted
+++ resolved
@@ -1,17 +1,3 @@
-<<<<<<< HEAD
-import {
-  ResourceList,
-  Select,
-  Spinner,
-  EmptySearchResult,
-  ResourceItem,
-  EventListener,
-  Button,
-  EmptyState,
-} from 'components';
-=======
-import React from 'react';
->>>>>>> c784d2a9
 import {mountWithApp} from 'tests/utilities';
 
 import {BulkActions} from '../../BulkActions';
