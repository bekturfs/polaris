--- conflicted
+++ resolved
@@ -1,9 +1,3 @@
 export * from './BulkActions';
 
-<<<<<<< HEAD
-export {CheckableButton, CheckableButtonProps} from './CheckableButton';
-=======
-export * from './CheckableButton';
-
-export * from './FilterControl';
->>>>>>> 6a10c02f
+export * from './CheckableButton';