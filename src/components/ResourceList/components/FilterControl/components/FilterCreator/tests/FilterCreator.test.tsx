<<<<<<< HEAD
import {mountWithApp} from 'tests/utilities';
import type {CustomRoot} from '@shopify/react-testing';
import {Button, Select, Popover, Form} from 'components';
=======
import React from 'react';
import {mountWithApp, CustomRoot} from 'tests/utilities';
>>>>>>> c784d2a9

import {Button} from '../../../../../../Button';
import {Form} from '../../../../../../Form';
import {Popover} from '../../../../../../Popover';
import {Select} from '../../../../../../Select';
import {FilterCreator, FilterCreatorProps} from '../FilterCreator';
import {FilterValueSelector} from '../../FilterValueSelector';
import {FilterType} from '../../../types';

jest.mock('../../../../../../Popover/components', () => ({
  PopoverOverlay: function PopoverOverlay({children}: any) {
    return children;
  },
}));

describe('<FilterCreator />', () => {
  const mockDefaultProps: FilterCreatorProps = {
    filters: [
      {
        key: 'filterKey',
        label: 'Product type',
        operatorText: 'is',
        type: FilterType.Select,
        options: [
          'Bundle',
          {
            value: 'electronic_value',
            label: 'Electronic',
            disabled: true,
          },
          {
            value: 'beauty_value',
            label: 'Beauty',
          },
        ],
      },
      {
        key: 'filterKey2',
        label: 'Tagged with',
        type: FilterType.TextField,
      },
      {
        key: 'filterKey3',
        label: 'Times used',
        operatorText: [
          {
            optionLabel: 'less than',
            key: 'times_used_max',
          },
          {
            optionLabel: 'greater than',
            key: 'times_used_min',
          },
        ],
        type: FilterType.TextField,
      },
    ],
    resourceName: {
      singular: 'Item',
      plural: 'Items',
    },
    disabled: false,
  };

  it('focuses the activator after adding a filter', () => {
    const filterCreator = mountWithApp(
      <FilterCreator {...mockDefaultProps} onAddFilter={() => {}} />,
    );

    filterCreator
      .find(Select)!
      .trigger('onChange', mockDefaultProps.filters[0].key);

    const activator = filterCreator.find(Button, {children: 'Filter'})!;
    const activatorButton = activator.find('button')!;

    // This any cast is needed as the activator's onFocus actually uses the
    // event argument that gets passed into the onFocus handler, though we type
    // onFocus as accepting no arguments
    (activator as any).trigger('onFocus', {
      target: activatorButton.domNode,
    });
    filterCreator.find(FilterValueSelector)!.trigger('onChange', 'x');

    filterCreator.find(Button, {children: 'Add filter'})!.trigger('onClick');

    expect(document.activeElement).toBe(activatorButton.domNode);
  });

  it('does not focus the activator after adding a filter if focus was never originally received by the by activator', () => {
    const filterCreator = mountWithApp(
      <FilterCreator {...mockDefaultProps} onAddFilter={() => {}} />,
    );

    filterCreator
      .find(Select)!
      .trigger('onChange', mockDefaultProps.filters[0].key);

    const activator = filterCreator.find(Button, {children: 'Filter'})!;

    // This any cast is needed as the activator's onFocus actually uses the
    // event argument that gets passed into the onFocus handler, though we type
    // onFocus as accepting no arguments
    (activator as any).trigger('onFocus', {target: activator!.domNode});

    filterCreator.find(Button, {children: 'Add filter'})!.trigger('onClick');

    expect(document.activeElement).not.toBe(activator.domNode);
  });

  it('renders just a button by default', () => {
    const wrapper = mountWithApp(<FilterCreator {...mockDefaultProps} />);

    expect(wrapper).toContainReactComponentTimes(Button, 1);
    expect(wrapper).toContainReactComponent(Button, {disclosure: true});
    // expect(wrapper.find(Button)).toHaveLength(1);
  });

  it('renders a non-active popover on default', () => {
    const wrapper = mountWithApp(<FilterCreator {...mockDefaultProps} />);

    expect(wrapper).toContainReactComponent(Popover, {active: false});
  });

  it('renders a active popover with a Select on click of the activator button', () => {
    const wrapper = mountWithApp(<FilterCreator {...mockDefaultProps} />);

    activatePopover(wrapper);

    expect(wrapper).toContainReactComponent(Popover, {active: true});
    // expect(findFilterKeySelect(wrapper).exists()).toBe(true);

    expect(wrapper.find(Popover)).toContainReactComponent(Select);
  });

  it('renders a non-active popover after add filter button was clicked and onAddFilter was triggered', () => {
    const onAddFilter = jest.fn();
    const wrapper = mountWithApp(
      <FilterCreator {...mockDefaultProps} onAddFilter={onAddFilter} />,
    );

    activatePopover(wrapper);
    selectFilterKey(wrapper, mockDefaultProps.filters[0].key);
    selectFilterValue(wrapper, 'Bundle');
    clickAddFilter(wrapper);

    expect(onAddFilter).toHaveBeenCalled();
    expect(wrapper).toContainReactComponent(Popover, {active: false});
  });

  it('does not render FilterValueSelector after add filter button was clicked', () => {
    const onAddFilter = jest.fn();
    const wrapper = mountWithApp(
      <FilterCreator {...mockDefaultProps} onAddFilter={onAddFilter} />,
    );

    activatePopover(wrapper);
    selectFilterKey(wrapper, mockDefaultProps.filters[0].key);
    selectFilterValue(wrapper, 'Bundle');

    expect(wrapper).toContainReactComponent(FilterValueSelector);
    clickAddFilter(wrapper);
    expect(wrapper).not.toContainReactComponent(FilterValueSelector);
  });

  it('renders Select with no value after add filter button was clicked', () => {
    const onAddFilter = jest.fn();
    const wrapper = mountWithApp(
      <FilterCreator {...mockDefaultProps} onAddFilter={onAddFilter} />,
    );

    activatePopover(wrapper);
    selectFilterKey(wrapper, mockDefaultProps.filters[0].key);
    selectFilterValue(wrapper, 'Bundle');
    const select = wrapper.findAll(Select)[0];
    expect(select.prop('value')).toBeDefined();
    clickAddFilter(wrapper);
    expect(wrapper).toContainReactComponent(Select, {value: undefined});
  });

  describe('filters', () => {
    it('sets the options when popover is active', () => {
      const wrapper = mountWithApp(<FilterCreator {...mockDefaultProps} />);

      activatePopover(wrapper);
      expect(wrapper.find(Popover)).toContainReactComponent(Select, {
        options: [
          {
            value: mockDefaultProps.filters[0].key,
            label: mockDefaultProps.filters[0].label,
          },
          {
            value: mockDefaultProps.filters[1].key,
            label: mockDefaultProps.filters[1].label,
          },
          {
            value: mockDefaultProps.filters[2].key,
            label: mockDefaultProps.filters[2].label,
          },
        ],
      });
    });
  });

  describe('<FilterValueSelector />', () => {
    it('does not render by default', () => {
      const wrapper = mountWithApp(<FilterCreator {...mockDefaultProps} />);

      activatePopover(wrapper);

      expect(wrapper).not.toContainReactComponent(FilterValueSelector);
    });

    it('updates FilterValueSelector when user selects a filter key', () => {
      const wrapper = mountWithApp(<FilterCreator {...mockDefaultProps} />);

      activatePopover(wrapper);
      selectFilterKey(wrapper, mockDefaultProps.filters[1].key);

      expect(wrapper).toContainReactComponent(FilterValueSelector, {
        filter: mockDefaultProps.filters[1],
        value: undefined,
      });
    });

    it('updates value with provided string when user selects a filter value', () => {
      const wrapper = mountWithApp(<FilterCreator {...mockDefaultProps} />);

      activatePopover(wrapper);
      selectFilterKey(wrapper, mockDefaultProps.filters[0].key);
      selectFilterValue(wrapper, 'Bundle');

      expect(wrapper).toContainReactComponent(FilterValueSelector, {
        value: 'Bundle',
      });
    });

    it('updates FilterValueSelector when filter key is updated to existing operator key', () => {
      const wrapper = mountWithApp(<FilterCreator {...mockDefaultProps} />);

      const newOperatorKey = 'times_used_max';

      activatePopover(wrapper);
      selectFilterKey(wrapper, mockDefaultProps.filters[2].key);
      selectFilterValue(wrapper, 'Bundle');

      wrapper
        .find(FilterValueSelector)!
        .trigger('onFilterKeyChange', newOperatorKey);

      expect(wrapper).toContainReactComponent(FilterValueSelector, {
        filterKey: newOperatorKey,
      });
    });
  });

  describe('filter add button', () => {
    it('is enabled when filter key and filter value are both selected', () => {
      const wrapper = mountWithApp(<FilterCreator {...mockDefaultProps} />);

      activatePopover(wrapper);
      selectFilterKey(wrapper, mockDefaultProps.filters[0].key);
      selectFilterValue(wrapper, 'Bundle');

      expect(wrapper.find(Form)).toContainReactComponent(Button, {
        disabled: false,
      });
    });

    it('is disabled when filter key and value are not selected', () => {
      const wrapper = mountWithApp(<FilterCreator {...mockDefaultProps} />);

      activatePopover(wrapper);
      selectFilterKey(wrapper, mockDefaultProps.filters[0].key);

      expect(wrapper.find(Form)).toContainReactComponent(Button, {
        disabled: true,
      });
    });

    it('is disabled when filter value is an empty string', () => {
      const wrapper = mountWithApp(<FilterCreator {...mockDefaultProps} />);

      activatePopover(wrapper);
      selectFilterKey(wrapper, mockDefaultProps.filters[0].key);
      selectFilterValue(wrapper, '');

      expect(wrapper.find(Form)).toContainReactComponent(Button, {
        disabled: true,
      });
    });
  });

  describe('onAddFilter', () => {
    it('gets call with selected filter key & value when both value are valid and add filter button was clicked', () => {
      const onAddFilter = jest.fn();
      const wrapper = mountWithApp(
        <FilterCreator {...mockDefaultProps} onAddFilter={onAddFilter} />,
      );
      activatePopover(wrapper);
      selectFilterKey(wrapper, mockDefaultProps.filters[0].key);
      selectFilterValue(wrapper, 'Bundle');
      clickAddFilter(wrapper);

      expect(onAddFilter).toHaveBeenCalledWith({
        key: mockDefaultProps.filters[0].key,
        value: 'Bundle',
      });
    });
  });
});

function activatePopover(wrapper: CustomRoot<any, any>) {
  wrapper.find(Button, {disclosure: true})!.trigger('onClick');
}

function selectFilterKey(wrapper: CustomRoot<any, any>, filterKey: string) {
  wrapper.find(Select)!.trigger('onChange', filterKey);
}

function selectFilterValue(wrapper: CustomRoot<any, any>, filterValue: string) {
  wrapper.find(FilterValueSelector)!.trigger('onChange', filterValue);
}

function clickAddFilter(wrapper: CustomRoot<any, any>) {
  wrapper.find(Form)?.find(Button)!.trigger('onClick');
}<|MERGE_RESOLUTION|>--- conflicted
+++ resolved
@@ -1,11 +1,4 @@
-<<<<<<< HEAD
-import {mountWithApp} from 'tests/utilities';
-import type {CustomRoot} from '@shopify/react-testing';
-import {Button, Select, Popover, Form} from 'components';
-=======
-import React from 'react';
 import {mountWithApp, CustomRoot} from 'tests/utilities';
->>>>>>> c784d2a9
 
 import {Button} from '../../../../../../Button';
 import {Form} from '../../../../../../Form';
