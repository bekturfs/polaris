---
name: Resource list
category: Lists
keywords:
  - ResourceList
  - collections
  - items
  - objects
  - list of products
  - list of orders
  - product lists
  - order lists
  - collections lists
  - collection lists
  - list of collections
  - product listings list
  - channel lists
  - resource list attributes
  - list attributes
  - exceptions list
  - list secondary actions
  - secondary actions in a list
  - list of resources
---

# Resource List

A resource list displays a collection of objects of the same type, like products or customers. The main job of a resource list is to help merchants find an object and navigate to a full-page representation of it.

<div class="TypeContainerImage TypeContainerImage--PageBackground">
  ![Resource list anatomy, showing filters, header, and items](resource-list/anatomy-wide.png)
</div>

Resource lists can also:

- Support [customized list items](#study-custom-item)
- Include [bulk actions](#study-bulk-actions) so merchants can act on multiple objects at once
- Support [sorting](#study-sorting) and filtering [filtering](#study-filtering) of long lists
- Be paired with [pagination](#study-pagination) to make long lists digestible

---

## Examples

### Simple resource list

A resource list with simple items and no bulk actions, sorting, or filtering. See the [case study below](#study) for implementation details.

```jsx
<Card>
  <ResourceList
    resourceName={{singular: 'customer', plural: 'customers'}}
    items={[
      {
        id: 341,
        url: 'customers/341',
        name: 'Mae Jemison',
        location: 'Decatur, USA',
      },
      {
        id: 256,
        url: 'customers/256',
        name: 'Ellen Ochoa',
        location: 'Los Angeles, USA',
      },
    ]}
    renderItem={(item) => {
      const {id, url, name, location} = item;
      const media = <Avatar customer size="medium" name={name} />;

      return (
        <ResourceList.Item id={id} url={url} media={media}>
          <h3><TextStyle variation="strong">{name}</TextStyle></h3>
          <div>{location}</div>
        </ResourceList.Item>
      );
    }}
  />
</Card>
```

### Resource list with bulk actions

Allows the merchant to select items and perform an action on the selection. See [the bulk actions section of the case study](#study-bulk-actions) for implementation details.

```jsx
class ResourceListExample extends React.Component {
  state = {
    selectedItems: [],
  };

  handleSelectionChange = (selectedItems) => {
    this.setState({selectedItems});
  }

  renderItem = (item) => {
    const {id, url, name, location} = item;
    const media = <Avatar customer size="medium" name={name} />;

    return (
      <ResourceList.Item id={id} url={url} media={media}>
        <h3><TextStyle variation="strong">{name}</TextStyle></h3>
        <div>{location}</div>
      </ResourceList.Item>
    );
  }

  render() {
    const resourceName = {
      singular: 'customer',
      plural: 'customers',
    };

    const items = [
      {
        id: 341,
        url: 'customers/341',
        name: 'Mae Jemison',
        location: 'Decatur, USA',
      },
      {
        id: 256,
        url: 'customers/256',
        name: 'Ellen Ochoa',
        location: 'Los Angeles, USA',
      },
    ];

    const promotedBulkActions = [
      {
        content: 'Edit customers',
        onAction: () => console.log('Todo: implement bulk edit'),
      },
    ];

    const bulkActions = [
      {
        content: 'Add tags',
        onAction: () => console.log('Todo: implement bulk add tags'),
      },
      {
        content: 'Remove tags',
        onAction: () => console.log('Todo: implement bulk remove tags'),
      },
      {
        content: 'Delete customers',
        onAction: () => console.log('Todo: implement bulk delete'),
      }
    ];

    return (
      <Card>
        <ResourceList
          resourceName={resourceName}
          items={items}
          renderItem={this.renderItem}
          selectedItems={this.state.selectedItems}
          onSelectionChange={this.handleSelectionChange}
          promotedBulkActions={promotedBulkActions}
          bulkActions={bulkActions}
        />
      </Card>
    );
  }
}
```

### Resource list with sorting

Allows the merchant to change the way the list is sorted by selecting one of several options from a [Select](/components/forms/select) control. See the [the sorting section of the case study](#study-sorting) for implementation details.

```jsx
class ResourceListExample extends React.Component {
  state = {
    sortValue: 'DATE_MODIFIED_DESC',
  };

  handleSortChange = (sortValue) => {
    this.setState({sortValue});
  }

  renderItem = (item) => {
    const {id, url, name, location} = item;
    const media = <Avatar customer size="medium" name={name} />;

    return (
      <ResourceList.Item id={id} url={url} media={media}>
        <h3><TextStyle variation="strong">{name}</TextStyle></h3>
        <div>{location}</div>
      </ResourceList.Item>
    );
  }

  render() {
    const resourceName = {
      singular: 'customer',
      plural: 'customers',
    };

    const items = [
      {
        id: 341,
        url: 'customers/341',
        name: 'Mae Jemison',
        location: 'Decatur, USA',
      },
      {
        id: 256,
        url: 'customers/256',
        name: 'Ellen Ochoa',
        location: 'Los Angeles, USA',
      },
    ];

    return (
      <Card>
        <ResourceList
          resourceName={resourceName}
          items={items}
          renderItem={this.renderItem}
          sortValue={this.state.sortValue}
          sortOptions={[
            { label: 'Newest update', value: 'DATE_MODIFIED_DESC' },
            { label: 'Oldest update', value: 'DATE_MODIFIED_ASC' },
          ]}
          onSortChange={(selected) => {
            this.setState({sortValue: selected});
            console.log(`Sort option changed to ${selected}.`);
          }}
        />
      </Card>
    );
  }
}
```

### Resource list with filtering

Allows the merchant to narrow the resource list to a subset of the original items. See the [filter control subcomponent](#subcomponent-filter-control) and the [filtering section of the case study](#study-filtering) for implementation details.

```jsx
class ResourceListExample extends React.Component {
  state = {
    searchValue: '',
    appliedFilters: [
      {
        key: 'accountStatusFilter',
        value: 'Account enabled',
      },
    ],
  };

  handleSearchChange = (searchValue) => {
    this.setState({searchValue});
  }

  handleFiltersChange = (appliedFilters) => {
    this.setState({appliedFilters});
  }

  renderItem = (item) => {
    const {id, url, name, location} = item;
    const media = <Avatar customer size="medium" name={name} />;

    return (
      <ResourceList.Item id={id} url={url} media={media}>
        <h3><TextStyle variation="strong">{name}</TextStyle></h3>
        <div>{location}</div>
      </ResourceList.Item>
    );
  }

  render() {
    const resourceName = {
      singular: 'customer',
      plural: 'customers',
    };

    const items = [
      {
        id: 341,
        url: 'customers/341',
        name: 'Mae Jemison',
        location: 'Decatur, USA',
      },
      {
        id: 256,
        url: 'customers/256',
        name: 'Ellen Ochoa',
        location: 'Los Angeles, USA',
      },
    ];

    const filters = [
      {
        key: 'orderCountFilter',
        label: 'Number of orders',
        operatorText: 'is greater than',
        type: FilterType.TextField,
      },
      {
        key: 'accountStatusFilter',
        label: 'Account status',
        operatorText: 'is',
        type: FilterType.Select,
        options: [
          'Enabled',
          'Invited',
          'Not invited',
          'Declined',
        ]
      },
    ];

    const filterControl = (
      <ResourceList.FilterControl
        resourceName={resourceName}
        filters={filters}
        appliedFilters={this.state.appliedFilters}
        onFiltersChange={this.handleFiltersChange}
        searchValue={this.state.searchValue}
        onSearchChange={this.handleSearchChange}
        additionalAction={{
          content: 'Save',
          onAction: () => console.log('New filter saved'),
        }}
      />
    );

    return (
      <Card>
        <ResourceList
          resourceName={resourceName}
          items={items}
          renderItem={this.renderItem}
          filterControl={filterControl}
        />
      </Card>
    );
  }
}
```

---

## Properties

| Prop          | Type | Description |
| ---           | --- | --- |
| resourceName  | {singular: string, plural: string} | Name of the resource, such as customers or products |
| items\*       | any[] | Item data; each item is passed to \`renderItem\` |
| renderItem\*  | function(item: any, id: string): React.ReactNode | Function to render each list item |
| idForItem     | function(item: any, index: number): string | Function to customize the unique ID for each item |
| selectedItems | string[] | Collection of IDs for the currently selected items |
| onSelectionChange | (selectedItems: string[]): void | Callback when selection is changed |
| bulkActions   | (BulkAction &#124; BulkActionListSection)[] | Actions available on the currently selected items |
| promotedBulkActions | BulkAction[] | Up to 2 bulk actions that will be given more prominence |
| sortValue     | string | Current value of the sort control |
| sortOptions   | Option[] | Collection of sort options to choose from |
| onSortChange  | function(selected: string, id: string): void | Callback when sort option is changed |
| filterControl | React.ReactNode | Accepts an element to use as the filtering UI; Normally \`ResourceList.FilterControl\` |
| hasMoreItems | boolean | If true and all items are selected, shows an option to select all items across a paginated list |

---

## Build

Using a resource list in a project involves combining the following components and subcomponents:

- ResourceList
- [ResourceList.Item](#subcomponent-item) or a [a customized version](#study-custom-item) of this subcomponent
- [ResourceList.FilterControl](#subcomponent-filter-control) (optional)
- Pagination component (optional)

<!-- hint -->
The resource list component provides the UI elements for list sorting, filtering, and pagination, but doesn’t provide the logic for these operations. When a sort option is changed, filter added, or second page requested, you’ll need to handle that event (including any network requests) and then update the component with new props.
<!-- end -->

View the [case study](#study) for a walkthrough of how to use this component to build an index page for customers.

---

## Purpose

Shopify is organized around objects that represent a merchant’s business, like customers, products, and orders. Each individual order, for example, is given a dedicated page that can be linked to. In Shopify, we call these types of objects _resources_, and we call the object’s dedicated page its _show page_.

### Problem

Take orders as an example. Merchants may have a lot of them. They need a way to scan their orders, see what state they’re in and find out which ones need action first. In other words, they need a way find an individual order, call up more information about it, and take action on it.

### Solution

Resource lists function as:

- A content format, presenting a set of individual resources in a compact form
- A system for taking action on one or more individual resources
- A way to navigate to an individual resource’s show page

Because a show page displays all the content and actions for an individual resource, you can think of a resource list as a summary of these show pages. In this way resource lists bridge a middle level in Shopify’s navigation hierarchy.

<div class="TypeContainerImage TypeContainerImage--PageBackground">
  ![Schematic showing content from a show page being surfaced on a resource list](resource-list/list-surfacing-show.png)
</div>

<!-- hint -->
#### Hint

#### A resource list isn’t a data table

On wide screens, a resource list often looks like a table, especially if some content is aligned in columns. Despite this, resource lists and data tables have different purposes.

A data table is a form of data visualization. It works best to present highly structured data for comparison and analysis.

If your use case is more about visualizing or analyzing data, use the data table component. If your use case is more about finding and taking action on objects, use a resource list.
<!-- end -->

---

## Best practices

Resource lists can live in many places in Shopify. You could include a short resource list in a card summarizing recent marketing activities. You could also dedicate an entire page to a resource list like Shopify’s main products index.

Resource lists should:

- Have items that perform an action when clicked. The action should navigate to the resource’s show page or otherwise provide more detail about the item.
- [Customize the content and layout](#study-custom-item) of their list items to support merchants’ needs.
- Support [sorting](#study-sorting) if the list can be long, and especially if different merchant tasks benefit from different sort orders.
- Support [filtering](#study-filtering) if the list can be long.
- [Paginate](#study-pagination) when the current list contains more than 50 items.

Resource lists can optionally:

- Provide [bulk actions](#study-bulk-actions) for tasks that are often applied to many list items at once. For example, a merchant may want to add the same tag to a large number of products.

---

## Content guidelines

Resource lists should:

- Identify the type of resource, usually with a heading

    <!-- usagelist -->
    #### Do
    - Products
    - Showing 50 products

    #### Don’t
    - _No heading_
    <!-- end -->

- Indicate when not all members of a resource are being shown. For a card summarizing and linking to recently purchased products:

    <!-- usagelist -->
    #### Do
    - Popular products this week

    #### Don’t
    - Products
    <!-- end -->

- Follow the verb + noun formula for [bulk actions](#study-bulk-actions-content-guidelines)

- Follow the [content formula for sort options](#study-sorting-content-guidelines)

- Follow the [content guidelines for filter options and applied filters](#study-filtering-content-guidelines)

---

<a name="subcomponent-item"></a>

## Resource list item

The content of a resource list consists of resource list items. Each item summarizes an individual resource and should link to its show page.

Because the content of items depends on the type of resource and merchant tasks, resource list items are flexible.

See the case study section for [more about customizing and using resource list items](#study-custom-item).

<div class="TypeContainerImage TypeContainerImage--PageBackground">
  ![Resource list item anatomy, showing handle, media and details](resource-list/item-anatomy-wide.png)
</div>

<a name="subcomponent-item-examples"></a>

### Item examples

#### Simple resource list item

A basic resource list item with its details filled in at the point of use.

<div class="TypeContainerImage TypeContainerImage--PageBackground">
  ![Blog post list item](resource-list/item-example-simple.png)
</div>

```jsx
<ResourceList
  resourceName={{singular: 'blog post', plural: 'blog posts'}}
  items={[
    {
      id: 6,
      url: 'posts/6',
      title: 'How To Get Value From Wireframes',
      author: 'Jonathan Mangrove',
    },
  ]}
  renderItem={(item) => {
    const {id, url, title, author} = item;
    const authorMarkup = author
      ? <div>by {author}</div>
      : null;

    return (
      <ResourceList.Item id={id} url={url}>
        <h3>
          <TextStyle variation="strong">{title}</TextStyle>
        </h3>
        {authorMarkup}
      </ResourceList.Item>
    );
  }}
/>
```

#### Item with media

The media element can hold an [avatar](/components/images-and-icons/avatar), [thumbnail](/components/images-and-icons/thumbnail) or other small-format graphic.

<div class="TypeContainerImage TypeContainerImage--PageBackground">
  ![Example customer list item](resource-list/item-example-media.png)
</div>

```jsx
<ResourceList
  resourceName={{singular: 'customer', plural: 'customers'}}
  items={[
    {
      id: 145,
      url: 'customers/145',
      avatarSource: 'https://avatars.io/twitter/Astro_Soyeon',
      name: 'Yi So-Yeon',
      location: 'Gwangju, South Korea',
    },
  ]}
  renderItem={(item) => {
    const {id, url, avatarSource, name, location} = item;

    return (
      <ResourceList.Item
        id={id}
        url={url}
        media={
          <Avatar customer size="medium" name={name} source={avatarSource} />
        }
      >
        <h3><TextStyle variation="strong">{name}</TextStyle></h3>
        <div>{location}</div>
      </ResourceList.Item>
    );
  }}
/>
```

#### Item with shortcut actions

Shortcut actions present popular actions from the resource’s show page for easy access.

<div class="TypeContainerImage TypeContainerImage--PageBackground">
  ![Shortcut actions are shown on hover](resource-list/item-example-shortcuts.png)
</div>

```jsx
<ResourceList
  resourceName={{singular: 'customer', plural: 'customers'}}
  items={[
    {
      id: 145,
      url: 'customers/145',
      avatarSource: 'https://avatars.io/twitter/Astro_Soyeon',
      name: 'Yi So-Yeon',
      location: 'Gwangju, South Korea',
      latestOrderUrl: 'orders/1456',
    },
  ]}
  renderItem={(item) => {
    const {id, url, avatarSource, name, location, latestOrderUrl} = item;
    const shortcutActions = latestOrderUrl
      ? [{ content: 'View latest order', url: latestOrderUrl }]
      : null;

    return (
      <ResourceList.Item
        id={id}
        url={url}
        media={
          <Avatar customer size="medium" name={name} source={avatarSource} />
        }
        shortcutActions={shortcutActions}
      >
        <h3><TextStyle variation="strong">{name}</TextStyle></h3>
        <div>{location}</div>
      </ResourceList.Item>
    );
  }}
/>
```

<a name="subcomponent-item-props"></a>

### Item properties

| Prop      | Type            | Description |
| ---       | ---             | --- |
| id\*      | string          | Unique identifier for the item within the list |
| url       | string          | URL for the resource’s show page (required unless \`onClick\` is provided) |
| onClick   | function(id: string): void | Callback when clicked (required if \`url\` is omitted) |
| media     | React.reactNode | Content for the media area at the left of the item, usually an Avatar or Thumbnail |
| children  | React.reactNode | Content for the details area |
| shortcutActions | DisableableAction[] | 1 or 2 shortcut actions; must be available on the page linked to by \`url\` |

<a name="subcomponent-item-best-practices"></a>

### Item best practices

Resource list items should:

- Perform an action when clicked. The action should navigate to the resource’s show page or otherwise provide more detail about the item.
- Be tailored to the specific type of resource being displayed.
- Lay out the content effectively across all screen sizes.

Resource list items can optionally:
- Use [conditional content](#study-custom-item-conditional-content) to help merchants deal with items in unusual states
- Provide [shortcut actions](#study-custom-item-shortcut-actions) for quick access to frequent actions from the resource’s show page

Read the [case study](#study-custom-item) to see how the best practices are applied.

<a name="subcomponent-item-content-guidelines"></a>

### Item content guidelines

Resource list items should:

- Present the content merchants need to find the items they’re looking for.
- Support merchants’ tasks for the particular type of resource.
- Present content elements concisely. For example, add a label or clarifying phrase only when necessary.
- Avoid truncating content where possible.
- Avoid colons.
- [Conditional actions](#study-custom-item-conditional-content) should follow the verb + noun content formula for buttons.
- If a content value is empty, don’t use an em dash (“—”) like in a table. Instead, use a phrase like “No orders.”
- [Shortcut actions](#study-custom-item-shortcut-actions) don’t need to follow the full verb + noun formula for buttons.

See the [case study](#study-custom-item) for content guidelines in action.

---

<a name="subcomponent-filter-control"></a>

## Resource list filter control

Provides a default interface for adding and removing filters. Supports quick filtering using a text field. A more advanced filter builder can be accessed from a popover. Applied filters are represented as removeable tags.

<div class="TypeContainerImage TypeContainerImage--PageBackground">
  ![Resource list with filter control](resource-list/filter-control-anatomy.png)
</div>

<a name="subcomponent-filter-control-examples"></a>

### Filter control examples

#### Resource list with filter control

Filter control showing a state with applied filters and an additional action (optional).

<div class="TypeContainerImage">
  ![Example filter control](resource-list/filter-control-example.png)
</div>

```jsx
<ResourceList
  resourceName={{ singular: 'customer', plural: 'customers' }}
  items={[
    {
      id: 341,
      url: 'customers/341',
      name: 'Mae Jemison',
      location: 'Decatur, USA',
    },
    {
      id: 256,
      url: 'customers/256',
      name: 'Ellen Ochoa',
      location: 'Los Angeles, USA',
    },
  ]}
  renderItem={(item) => {
    const {id, url, name, location} = item;
    const media = <Avatar customer size="medium" name={name} />;

    return (
      <ResourceList.Item id={id} url={url} media={media}>
        <h3><TextStyle variation="strong">{name}</TextStyle></h3>
        <div>{location}</div>
      </ResourceList.Item>
    );
  }}
  filterControl={
    <ResourceList.FilterControl
      resourceName={{ singular: 'customer', plural: 'customers' }}
      filters={[
        {
          key: 'orderCountFilter',
          label: 'Number of orders',
          operatorText: 'is greater than',
          type: FilterType.TextField,
        },
        {
          key: 'accountStatusFilter',
          label: 'Account status',
          operatorText: 'is',
          type: FilterType.Select,
          options: [
            'Enabled',
            'Invited',
            'Not invited',
            'Declined',
          ]
        },
      ]}
      appliedFilters={[
        {
          key: 'orderCountFilter',
          value: '1',
          label: 'Has orders',
        },
        {
          key: 'accountStatusFilter',
          value: 'Enabled',
          label: 'Account enabled',
        },
      ]}
      onFiltersChange={(appliedFilters) => {
        console.log(
          `Applied filters changed to ${appliedFilters}.`,
          'Todo: use setState to apply this change.'
        );
      }}
      searchValue="USA"
      onSearchChange={(searchValue) => {
        console.log(
          `Search value changed to ${searchValue}.`,
          'Todo: use setState to apply this change.'
        );
      }}
      additionalAction={{
        content: 'Save',
        onAction: () => console.log('Todo: handle save filters.'),
      }}
    />
  }
/>
```

<a name="subcomponent-filter-control-props"></a>

### Filter control properties

| Prop            | Type                | Description |
| ---             | ---                 | --- |
| resourceName\*  | {singular: string, plural: string} | Name of the resource, such as customers or products |
| searchValue     | string | Currently entered text in the search term field |
| appliedFilters  | AppliedFilter[] | Collection of currently applied filters |
| focused         | boolean             | Whether the search term field is focused |
| filters         | Filter[]            | Available filters |
| onSearchBlur    | function(): void    | Callback when the search term field is blurred |
| onSearchChange  | function(searchvalue: string, id: string): void | Callback when the search term field is changed |
| onFiltersChange | function(appliedFilters: AppliedFilter[]): void | Callback when the applied filters are changed |

<a name="subcomponent-filter-best-practices"></a>

### Filter control best practices

A Resource list’s filter control should:

- Make filters available that make common merchant tasks easy. For example, provide the option for merchants to filter a customer’s list to email subscribers only. Don’t offer arbitrary filters.
- Show relevant results for a wide range of search inputs, including partial words. For example, if a merchant types “unful” in the search field for an orders list, it should return all unfulfilled orders as a the result (as well as orders with this string elsewhere in Shopify, such as in an order note).

<a name="subcomponent-filter-control-content-guidelines"></a>

### Filter control content guidelines

Content for the filter control appears in two places: the filter builder and the removable tags that represent applied filters.

#### Filter builder content

The filter builder itself has three parts: the **label**, the **operator text**, and the **filter input**.

<div class="TypeContainerImage TypeContainerImage--PageBackground">
  ![Example filter builder in a popover](resource-list/filter-control-filter-builder.png)
</div>

In this example:

- “Account status” is the **label**
- “is” is the **operator text**
- “Enabled” is one of several options that make up the **filter input**

Here’s another example:

<div class="TypeContainerImage TypeContainerImage--PageBackground">
  ![Second filter builder example](resource-list/filter-control-filter-builder-2.png)
</div>

In this case, a the **filter input** is a text field, so you only need to consider copy for the **label**, “Number of orders” and **operator text**, “is greater than”.

- Filter label and filter input should follow the [select menu options guidelines](https://polaris.shopify.com/components/forms/select#section-content-guidelines)
- Operator text should start with a lowercase letter
- All three content elements should form a sentence
- Operator text may be left out if the sentence reads more clearly without it

### Applied filter tags

<div class="TypeContainerImage">
  ![Example of applied filter tags](resource-list/filter-control-filter-tags.png)
</div>

The content that represents applied filter tags should use short, clear, non-technical labels.

<!-- usagelist -->
#### Do
- Has orders
- More than 10 orders

#### Don’t
- Number of orders is greater than 0
- order_count >= 10
<!-- end -->

---

## Related components

* To present structured data for comparison and analysis, like when helping a merchant to gain insights or review analytics, use the data table component (coming soon)
* To display a simple list of related content, [use the list component](/components/lists/list)

---

<a name="study"></a>

## Case study

To cover the resource list component in depth, we’ll create a customer list as an example. We’ll start by implementing a basic resoure list step by step. Then we’ll customize the built-in resource list item to better display our customers. Finally, we’ll add features to make the list more useful to merchants.

1. [Development setup](#study-setup) (optional)
1. [A basic resource list](#study-basic-list)
1. [Building a reusable custom list item](#study-custom-item)
1. [Adding bulk actions](#study-bulk-actions)
1. [Adding sorting](#study-sorting)
1. [Adding filtering](#study-filtering)
1. [Adding pagination](#study-pagination)

You can also [jump straight to the end result](#study-end-result).

<a name="study-setup"></a>

### Development setup (optional)

If you want to follow along with the code, our setup will be based on Create React App. If you’ve never used Create React App, you can get started by using `npx` (NPM 5.2+):

```bash
npx create-react-app my-app
cd my-app
npm start
```

Your browser will open to `localhost:3000` and update as you code. You can [learn more about Create React App on GitHub](https://github.com/facebook/create-react-app)

The main files in our project directory look like this:

```
my-app/
  README.md
  node_modules/
  package.json
  src/
    App.css
    App.js
    App.test.js
    index.css
    index.js
```

We’ll open our `App.js` and replace it with this:

```jsx
import React, { Component } from 'react';

class App extends Component {
  render() {
    return <p>Hello world</p>;
  }
}

export default App;
```

You should now see “Hello World” in your browser.

Next, we need to add the React Polaris library to our project. We’ll install it using NPM:

```bash
npm install @shopify/polaris@">=2.0.0-beta.7" --save
```

The last thing before we start building is to import the Polaris styles and the components we’ll need.

```jsx
import React, { Component } from 'react';
import {
  Page,
  Card,
  ResourceList,
  TextStyle,
  Avatar,
} from '@shopify/polaris';
import '@shopify/polaris/styles.css';
...
```

Let’s start with some sample data. In a real app the customer data would come from an API endpoint or as part of the initial payload from the server.

```jsx
...
const customers = [
  {
    id: 341,
    url: 'customers/341',
    name: 'Mae Jemison',
    location: 'Decatur, USA',
  },
  {
    id: 256,
    url: 'customers/256',
    name: 'Ellen Ochoa',
    location: 'Los Angeles, USA',
  },
];
...
```

Notice that we’ve included an `id` for each customer. This should be a unique identifier from our database.

We also should make sure to sort our items in a way that makes sense to merchants. For this case study, let’s assume we’ve sorted this list by most recent update.

With our sample data in place we can now display a simple resource list:

```jsx
...
const resourceName = {
  singular: 'customer',
  plural: 'customers',
};

class App extends Component {
  render() {
    return (
      <Page title="Customers">
        <Card>
          <ResourceList
            resourceName={resourceName}
            items={customers}
            renderItem={(item) => {
              const { id, url, name, location } = item;
              const media = <Avatar customer size="medium" name={name} />;

              return (
                <ResourceList.Item id={id} url={url} media={media}>
                  <h3><TextStyle variation="strong">{name}</TextStyle></h3>
                  <div>{location}</div>
                </ResourceList.Item>
              );
            }}
          />
        </Card>
      </Page>
    );
  }
}
...
```

Let’s take a closer look this code.

Notice we’re providing a prop for the singular and plural name of our resource (“customers”). The resource list component will use these strings to build various pieces of content in the component, such as “Showing 50 customers”.

We’ve broken out our item renderer as a separate function to keep things clean.

Next, we’ll build is a customized resource list item.

<a name="study-custom-item"></a>

### Building a reusable custom list item

A list of orders is different than a list of products and is used by merchants differently. As a result, most resource lists benefit from careful choice of content and a customized layout. The best way to do this is to customize the built-in [resource list item](#subcomponent-item).

In this section, we’ll build a custom resource list item for customers:

<div class="TypeContainerImage TypeContainerImage--PageBackground">
  ![Preview of customer list item](resource-list/study-list-item-preview.png)
</div>

<!-- [Download sample code for this customer list item](link) -->

<a name="subcomponent-custom-item-content"></a>

#### Defining the content

We’ll start by figuring out what information and actions merchants need when working with customers.

- What content is useful to describe the customer?
- What content do merchants need to find a specific customer?
- What content related to the customer will help merchants fulfill an order or make a sale?

The customer name is essential. Their physical location is helpful too, especially for merchants with retail stores or multiple locations. Since orders and customer loyalty are important, the customer’s total order count and total spent are also useful for customer loyalty purposes. Finally, we’ll include an avatar for demonstration purposes. Since customers may not have avatars, consider leaving this out.

This gives us the following content, ranked roughly by importance:

1. Customer name
1. Location
1. Number of orders
1. Total spent
1. Avatar

##### Crafting the copy

Resource lists don’t have column headings, so care must be taken to avoid ambiguous copy.

1. Start by listing out typical values for each piece of content. If the value alone speaks for itself we can use it as-is.

    <!-- usagelist -->
    #### Do
    - Adam West
    - Ottawa, Canada

    #### Don’t
    - 3
    - $492.76
    <!-- end -->

2. If a value alone is ambiguous, like the number of orders and total spent, add text to make it clear. When possible, use a short phrase rather than a label with a colon.

    <!-- usagelist -->
    #### Do
    - 3 orders

    #### Don’t
    - 3
    - Total orders: 3
    <!-- end -->

3. If a content value is empty for a given item, use a phrase to describe the empty state. For a customer with no orders, use “No orders”. If the value is numeric, “0” may be used. Don’t indicated empty values with em dash (“—”).

    When a core content element is empty, show it grayed out using the subdued [text style](/components/titles-and-text/text-style) variation.

    <!-- usagelist -->
    #### Do
    - No orders
    - 0 orders

    #### Don’t
    - —
    <!-- end -->

##### Using badges as content

The [badge component](/components/images-and-icons/badge) calls strong attention to itself. Showing a badge on every item in a list will distract from the rest of the content.

Whenever possible, use badges conditionally, showing them only when there is an issue or something strongly notable about a particular resource.

<div class="TypeContainerImage TypeContainerImage--PageBackground">
  ![Example of a badge highlighting open orders on an item](resource-list/study-list-item-badges.png)
</div>

##### Building it

We’ll start by creating a `src/components/CustomerListItem` directory and adding three files, `CustomerListItem.js`, `CustomerListItem.css`, and `index.js`:

```
my-app/
  README.md
  node_modules/
  package.json
  src/
    components/
      CustomerListItem/
        CustomerListItem.js
        CustomerListItem.css
        index.js
    App.css
    App.js
    App.test.js
    index.css
    index.js
```

In `CustomerListItem.js`, we’ll add the following:

```jsx
// CustomerListItem.js
...
import React from 'react';
import {
  ResourceList,
  Avatar,
  TextStyle,
} from '@shopify/polaris';
import '@shopify/polaris/styles.css';

export default function CustomerListItem(props) {
  const { id, url, name, location } = props;
  const media = <Avatar customer size="medium" name={name} />;

  return (
    <div className="CustomerListItem">
      <ResourceList.Item id={id} url={url} media={media}>
        <h3><TextStyle variation="strong">{name}</TextStyle></h3>
        <div>{location}</div>
      </ResourceList.Item>
    </div>
  );
}
...
```

This component is also a good example of [composition in React](https://reactjs.org/docs/composition-vs-inheritance.html#specialization). Notice that most of the code here is the same as what we had in our `App.js` before. However, now we can build a more specific API for our customer list item on top of the basic resource list item we had before.

Notice also that our component is just a regular JavaScript function. This type of component is called a [functional component](https://reactjs.org/docs/components-and-props.html#functional-and-class-components).

Now we’ll add a boilerplate index.js so we can use a more concise import path for it:

```jsx
// index.js
import CustomerListItem from './CustomerListItem';
export default CustomerListItem;
```

In our `App.js`, we can now import the component like so:

```jsx
// App.js
import CustomerListItem from './components/CustomerListItem';
```

And we can use it in place of our basic resource list item, replacing the entire function we’d passed to `renderItem` with a one-liner:

```jsx
renderItem={(customer) => <CustomerListItem {...customer} />}
```

Let’s also flesh out our sample data to match the content we decided to show in our customized resource list item:

```jsx
// App.js
...
const customers = [
  {
    id: 341,
    url: 'customers/341',
    avatarSource: 'https://avatars.io/twitter/maejemison',
    name: 'Mae Jemison',
    location: 'Decatur, USA',
    orderCount: 5,
    totalSpent: '$497.76',
    note: 'This customer is awesome! Make sure to treat them right',
  },
  {
    id: 256,
    url: 'customers/256',
    avatarSource: 'https://avatars.io/twitter/Astro_Ellen',
    name: 'Ellen Ochoa',
    location: 'Los Angeles, USA',
    orderCount: 1,
    totalSpent: '$48.28',
  },
  {
    id: 145,
    url: 'customers/145',
    avatarSource: 'https://avatars.io/twitter/Astro_Soyeon',
    name: 'Yi So-Yeon',
    location: 'Gwangju, South Korea',
    orderCount: 2,
    totalSpent: '$73.98',
  },
];
...
```

Now let’s come back to our customer list item and include the new content.

```jsx
// CustomerListItem.js
...
export default function CustomerListItem(props) {
  const {
    id,
    url,
    avatarSource,
    name,
    location,
    orderCount = 0,
    totalSpent = '$0.00',
  } = props;

  const media = (
    <Avatar customer size="medium" name={name} source={avatarSource} />
  );

  return (
    <div className="CustomerListItem">
      <ResourceList.Item id={id} url={url} media={media}>
        <h3>{name}</h3>
        <div>{location}</div>
        <div>
          {orderCount} {orderCount === 1 ? 'order' : 'orders'}
        </div>
        <div>{totalSpent} spent</div>
      </ResourceList.Item>
    </div>
  );
}
```

It’s worth noting that we’re not really doing anything with `id` and `url` in this component. We’re just “forwarding” them on to `ResourceList.Item`. We can use the rest and spread operators to make this more resilient, so that `CustomerListItem` accepts any prop that `ResourceList.Item` does:

```jsx
...
export default function CustomerListItem(props) {
  const {
    avatarSource,
    name,
    location,
    orderCount = 0,
    totalSpent = '$0.00',
    ...rest,
  } = props;

  const media = (
    <Avatar customer size="medium" name={name} source={avatarSource} />
  );

  return (
    <div className="CustomerListItem">
      <ResourceList.Item {...rest} media={media}>
        ...
```

We now have our content in place, but it has no layout.

<a name="study-custom-item-layout"></a>

#### Laying out the content

When laying out details content:

- Place the most distinctive and relevant piece of content at the top left. Set it in bold using the strong [text style](/components/titles-and-text/text-style) variation.
- Arrange secondary content to the right, and if necessary, below.

To make use of the available space on wide screens, some content can be arranged in columns. Implementing this requires some care, since items aren’t aware of each other like in a data table. Column alignment works best for content that’s short and predictable in length.

Use the following guidelines:

- Estimate the maximum expected length of the content and add a buffer.
- Set this as the minimum width of the content element. Using a minimum width ensures that if content occasionally exceeds the expected width, it won’t break the layout.
- Choose the alignment of text within the container. Numbers should be right-aligned.

<div class="TypeContainerImage TypeContainerImage--PageBackground">
  ![Example of column-aligned content](resource-list/study-list-item-column-alignment.png)
</div>

To accommodate smaller screen sizes, follow these guidelines:

- As screen size is reduced, alter the layout by stacking some content elements. Layout changes should happen at the same point for all items.
- As the layout stacks, remove column alignment and any minimum widths.
- On small screens, when multiple pieces of content fit on a single line, use a bullet character to separate them.

<div class="TypeContainerImage TypeContainerImage--PageBackground">
  ![Preview of customer list item](resource-list/study-list-item-content-stacking.png)
</div>

When laying out media content:

- If the resource doesn’t have a visual representation, it can be left out.
- Alter size of the media content across screen sizes to improve content density and visual alignment.

<div class="TypeContainerImage TypeContainerImage--PageBackground">
  ![Example of resizing media based on screen size](resource-list/study-list-item-media-sizing.png)
</div>

##### Building it

To handle the layout, we’ll need some class names and some wrapping markup.

```jsx
  ...
    <div className="CustomerListItem">
      <ResourceList.Item {...rest} media={media}>
        <h3 className="CustomerListItem__Title">{name}</h3>
        <div className="CustomerListItem__Location">{location}</div>
        <div className="CustomerListItem__Orders">
          <div className="CustomerListItem__OrderCount">
            {orderCount} {orderCount === 1 ? 'order' : 'orders'}
          </div>
          <div className="CustomerListItem__TotalSpent">{totalSpent} spent</div>
        </div>
      </ResourceList.Item>
    </div>
  ...
```

And we’ll need to write some CSS. We can import our (so far empty) CSS file from our component.

```jsx
// CustomerListItem.js
import './CustomerListItem.css';
```

In the CSS itself, we’re going to start mobile first. We’ll open up the CSS file we just imported and write some styles for our content elements:

```css
.CustomerListItem {}

.CustomerListItem__Title {
  font-weight: 600;
}

.CustomerListItem__Orders {
  display: flex;
  align-items: center;
}

.CustomerListItem__Orders > *:not(:first-child)::before {
  content: '•';
  margin: 0 4px;
  color: #919eab; /* ink, lightest */
}

.CustomerListItem__OrderCount {
  white-space: nowrap;
}

.CustomerListItem__TotalSpent {
  display: flex;
  min-width: 0;
  justify-content: flex-end;
}
```

Note that we’ve annotated the colors here to show that they correspond to the [Polaris color palette](https://polaris.shopify.com/visuals/colors#section-color-palette).

Now that we have our small screen layout, we can layer on the layouts for medium and wide screens. This requires some additional wrappers. With this extra markup, it’s a good time to split out some of this out to clean up the code:

```jsx
  ...
  const profile = (
    <div className="CustomerListItem__Profile">
      <h3 className="CustomerListItem__Title">{name}</h3>
      <div className="CustomerListItem__Location">{location}</div>
    </div>
  );

  const orders = (
    <div className="CustomerListItem__Orders">
      <div className="CustomerListItem__OrderCount">
        {orderCount} {orderCount === 1 ? 'order' : 'orders'}
      </div>
      <div className="CustomerListItem__TotalSpent">
        {totalSpent} spent
      </div>
    </div>
  );

  return (
    <div className="CustomerListItem">
      <ResourceList.Item {...rest} media={media}>
        <div className="CustomerListItem__Main">
          {profile}
          {orders}
        </div>
      </ResourceList.Item>
    </div>
  );
}
```

Now we can write our styles:

```css
...
@media (min-width: 640px) {
  .CustomerListItem__Main {
    display: flex;
  }

  .CustomerListItem__Main > *:not(:last-child) {
    margin-right: 20px;
  }

  .CustomerListItem__Orders {
    flex: 1;
    justify-content: flex-end;
  }

  .CustomerListItem__Orders > *:not(:first-child)::before {
    display: none;
  }

  .CustomerListItem__OrderCount {
    min-width: 80px;
  }

  .CustomerListItem__TotalSpent {
    min-width: 168px;
  }
}

@media (min-width: 800px) {
  .CustomerListItem__Profile {
    display: flex;
    flex-wrap: wrap;
  }

  .CustomerListItem__Profile > *:not(:last-child) {
    margin-right: 12px;
  }
}
```

<a name="study-custom-item-conditional-content"></a>

#### Adding conditional content

<div class="TypeContainerImage TypeContainerImage--PageBackground">
  ![Example of conditionally showing customer notes](resource-list/study-list-item-conditional-content.png)
</div>

Usually each list item contains the same content elements. When a particular resource is in a noteworthy state, additional content can be shown even though it’s not displayed with other items. For example, merchants can add a customer note on the customer’s show page. This is information the merchant took time to write down, and it’s worth surfacing in the list.

Unlike a customer’s name, we want to show this customer note only if it’s present. A good way to display conditional content in a resource list item is to use the exception list component (coming soon).

Actions can also be presented conditionally, based on the state of the item. For example, for customers that have an open order, we can highlight this and provide a link to those orders.

<div class="TypeContainerImage TypeContainerImage--PageBackground">
  ![Example of conditionally showing a link to open orders](resource-list/study-list-item-conditional-actions.png)
</div>

##### Building it

To build this, we’ll add a couple new values to our data and accept them as props:

```jsx
// App.js
...
const customers = [
  {
    id: 341,
    url: 'customers/341',
    avatarSource: 'https://avatars.io/twitter/maejemison',
    name: 'Mae Jemison',
    location: 'Decatur, USA',
    orderCount: 5,
    totalSpent: '$497.76',
    note: 'This customer is awesome! Make sure to treat them right',
    openOrderCount: 2,
    openOrdersUrl: 'orders/1456',
  },
  ...
```

We’ll need to import some additional components from Polaris…

```jsx
  ...
  ExceptionList,
  Button,
} from '@shopify/polaris';
...
```

…and use them, along with our new data, to render an exception list and a button under the right conditions:

```jsx
...
export default function CustomerListItem(props) {
  const {
    avatarSource,
    name,
    location,
    orderCount = 0,
    totalSpent = '$0.00',
    note,
    openOrderCount,
    openOrdersUrl,
    ...rest,
  } = props;

  ...

  let exceptions = [];
  let conditionalAction = null;

  if (note) {
    exceptions.push({ icon: 'notes', summary: note });
  }

  if (openOrderCount !== undefined) {
    const label = openOrderCount === 1 ? 'order' : 'orders';
    const summary = `${openOrderCount} open ${label}`;
    exceptions.push({ status: 'warning', icon: 'alert', summary });
    conditionalAction = (
      <Button plain url={openOrdersUrl} external>
        View open orders
      </Button>
    );
  }

  const exceptionList = exceptions.length
    ? (
      <div className="CustomerListItem__Exceptions">
        <ExceptionList items={exceptions} />
      </div>
    )
    : null;

  const conditionalActions = conditionalAction
    ? (
      <div className="CustomerListItem__ConditionalActions">
        {conditionalAction}
      </div>
    )
    : null;

  return (
    <div className="CustomerListItem">
      <ResourceList.Item {...rest} media={media}>
        <div className="CustomerListItem__Main">
          {profile}
          {orders}
        </div>
        {exceptionList}
        {conditionalActions}
      </ResourceList.Item>
    </div>
  );
}
```

We can finish this off with a couple of simple styles:

```css
/* CustomerListItem.css */
...
.CustomerListItem__TotalSpent {
  display: flex;
  min-width: 0;
  justify-content: flex-end;
}

.CustomerListItem__Exceptions {
  margin-top: 4px;
}

.CustomerListItem__ConditionalActions {
  margin-top: 4px;
}
...
```

<a name="study-custom-item-shortcut-actions"></a>

#### Adding shortcut actions to resource list items

<div class="TypeContainerImage TypeContainerImage--PageBackground">
  ![Example of a shortcut to a customer’s latest order](resource-list/study-list-item-shortcut-actions.png)
</div>

Occasionally a resource has an action that merchants use a lot. Fulfilling orders is a good example. This action is not only popular, it’s the most important action for open orders.

It makes sense to surface this key action from the show page on each list item, but adding this action to each item would be visually repetitive.

Shortcut actions resolve this. They provide a way to promote popular actions by showing them when the merchant hovers their mouse over a list item. As long as the shortcut action remains available on the resource’s show page, merchants using devices without a mouse can still access them.

Our customer list item can benefit from a shortcut action that lets merchants jump to a customer’s most recent order.

##### Best practices

Shortcut actions on resource list items must:

- Be present on the resource’s show page so they’re accessible without a mouse.

Shortcut actions should:

- Only be provided for actions that are part of a critical, common merchant task.
- Be available on every item in the list. If the state of a particular resource doesn’t permit the action, it can be left out.

##### Content guidelines

Shortcut actions should:

- Not include the noun from their label if the noun refers to the resource itself. For example, for a list of orders:

    <!-- usagelist -->
    #### Do
    - Start fulfilling

    #### Don’t
    - Start fulfilling order
    <!-- end -->

- Use the full verb + noun formula for actions that refer to another object.

    <!-- usagelist -->
    #### Do
    - View latest order

    #### Don’t
    - Latest order
    <!-- end -->

##### Building it

Shortcut actions can be defined as part of our custom list item, or we can leave it up to the developer using our component to define them for each list, just as they would using `ResourceList.Item`.

If we were to build a shortcut action into the custom item, we could offer the merchant a link to the customer’s most recent order instead of conditional actions. We could add a prop to allow this:

```jsx
    ...
    openOrderCount,
    openOrdersUrl,
    latestOrderUrl,
    ...rest,
  } = props;

  ...

  const shortcutActions = openOrdersUrl
    ? [{ content: 'View latest order', url: openOrdersUrl }]
    : null;

  return (
    <div className="CustomerListItem">
      <ResourceList.Item
        {...rest}
        media={media}
        shortcutActions={shortcutActions}
      >
      ...
```

With that, our custom list item is done.

<<<<<<< HEAD
<!-- [Download sample code for the customer list item]() -->

Now let’s save our merchants some time by using more features of the resource list component.

<a name="study-bulk-actions"></a>

### Adding bulk actions to a resource list

<div class="TypeContainerImage TypeContainerImage--PageBackground">
  ![Image showing bulk selection and actions](resource-list/study-bulk-lead.png)
</div>

Resource lists support optional bulk actions. These allow merchants to select items and perform an action on the selection.

Taking action on many items at once can save merchants a lot of time. However, it can also be difficult to undo. Merchants need to have a high degree of confidence that they aren’t making mistakes in bulk.

- Be deliberate about content elements shown on each list item. Make sure merchants have the content and context they need to be confident about taking action on many resources at once.
- Provide [conditional content](#study-custom-item-conditional-content) to make merchants aware when a resource is in a notable or exceptional state.
=======
## Best practices
>>>>>>> a2fdbfe0

Because resource lists prioritize acting on individual items, selection checkboxes are hidden by default on small screens to save space for content. A bulk actions mode can be toggled on or off using a button that is made visible at these screen sizes.

<div class="TypeContainerImage TypeContainerImage--PageBackground">
  ![Sequence showing bulk actions on a small device](resource-list/study-bulk-narrow.png)
</div>

Up to two frequently-used bulk actions may be visually promoted outside of the actions menu to improve ease of access and discoverability. On narrower screens, promoted actions move back into the actions menu, but always appear at the top of the list.

<div class="TypeContainerImage TypeContainerImage--PageBackground">
  ![Promoted actions on wide and narrow screens](resource-list/study-bulk-promoted.png)
</div>

<a name="study-bulk-actions-best-practices"></a>

#### Best practices

Bulk actions are optional. If a resource list is always very short, or if there’s no action that makes sense for merchants to perform in bulk, don’t offer bulk actions.

When offering bulk actions, they should:

- Save merchants time (it makes sense to take the action on many resources at once)
- Warn merchants when a bulk action is irreversible using a confirmation modal
- Be shown as promoted bulk actions if they are frequently used
- Be shown in the in order they are most often used

<a name="study-bulk-actions-content-guidelines"></a>

#### Content guidelines

Be strategic about what type of buik actions you provide to merchants—ask yourself if they’ll save merchants time.

##### Button and menu item copy

Bulk action buttons and menu items should use the full verb + noun pattern.

<a name="study-bulk-actions-applying"></a>

#### Applying the guidelines

For our customers list, we’ve decided to offer the following bulk actions:

| Bulk action copy | Notes |
| --- | --- |
| Edit customers | Opens the bulk editor to allow mass edits. This will be a primary bulk action. |
| Add tags |  |
| Remove tags |  |
| Delete customers | Should present a confirmation modal to ensure merchants really intend a bulk delete action. |

<a name="study-bulk-actions-building"></a>

#### Building it

We’ll start where we left off previously, with our items being rendered.

Now we’ll add the bulk actions. We’ll need to do several things to get this wired up:

1. Define our bulk actions and pass them to the resource list
2. Add a handler to respond when the merchant begins making a bulk selection
3. Add a way to keep track of which items have been selected and make sure our component knows, so it can display the change

The way we keep track of the current selection is with state.

```jsx
...
class App extends Component {
  constructor(props) {
    super(props);

    this.state = {
      selectedItems: [],
    }

    this.handleSelectionChange = this.handleSelectionChange.bind(this);
  }

  render() {
    const { selectedItems } = this.state;

    return (
      <ResourceList
        resourceName={resourceName}
        items={customers}
        renderItem={(customer) => <CustomerListItem {...customer} />}
        selectedItems={selectedItems}
        onSelectionChange={this.handleSelectionChange}
        promotedBulkActions={[
          { content: 'Edit customers' },
        ]}
        bulkActions={[
          { content: 'Add tags' },
          { content: 'Remove tags' },
          { content: 'Delete customers' },
        ]}
      />
    );
  }

  handleSelectionChange(selectedItems) {
    this.setState({ selectedItems });
  }
}
```

This allows merchants to make a selection and see the change. Next, we’ll wire up the bulk action buttons.

```jsx
...
class App extends Component {
  constructor(props) {
    super(props);

    this.state = {
      selectedItems: [],
    }

    this.handleSelectionChange = this.handleSelectionChange.bind(this);
    this.handleBulkEdit = this.handleBulkEdit.bind(this);
    this.handleBulkAddTags = this.handleBulkAddTags.bind(this);
    this.handleBulkRemoveTags = this.handleBulkRemoveTags.bind(this);
    this.handleBulkDelete = this.handleBulkDelete.bind(this);
  }

  render() {
    const { selectedItems } = this.state;

    return (
      <ResourceList
        ...
        promotedBulkActions={[
          { content: 'Edit customers', onAction: this.handleBulkEdit },
        ]}
        bulkActions={[
          { content: 'Add tags', onAction: this.handleBulkAddTags },
          { content: 'Remove tags', onAction: this.handleBulkRemoveTags },
          { content: 'Delete customers', onAction: this.handleBulkDelete },
        ]}
      />
    );
  }

  handleSelectionChange(selectedItems) {
    this.setState({ selectedItems });
  }

  handleBulkEdit() {
    console.log('Opening bulk editor…');
  }

  handleBulkAddTags() {
    console.log('Asynchronously adding tags to customers…');
    // A Flash message should be displayed to confirm that async process
    // has started.
  }

  handleBulkRemoveTags() {
    console.log('Removing tags from customers…');
  }

  handleBulkDelete() {
    console.log('Handling bulk customer deletion…');
    // Since this action destroys resources in bulk, show a
    // confirmation modal before completing the action.
  }
}
```

If you’re new to React or ES2015 you might be wondering about the lines in our constructor that re-assign our handlers. This is a pattern that ensures `this` in our callbacks is correctly bound to the instance. Doing so in the class constructor helps ensure good performance.

<a name="study-sorting"></a>

### Adding sorting to the list

<div class="TypeContainerImage TypeContainerImage--PageBackground">
  ![Detail of the resource list header showing the sort control](resource-list/study-sort-control.png)
</div>

When a merchant sorts a list of resources they’re changing the order of the entire set. This is different from filtering, which is when the list of resources is narrowed down to a subset of the original list.

Whether or not you provide sort options, resource lists should have a default sort order that makes sense to merchants and supports their most common tasks.

When you provide sort options to merchants, they’re presented using a [select component](/components/forms/select) placed in a standard position in the list header. Each option represents the content element to sort by and a sort direction (ascending or descending).

<a name="study-sorting-best-practices"></a>

#### Best practices

Sort options should:

- Be offered for long lists, especially paginated lists.
- Usually correspond to visible content elements in the list, but don’t have to.
- Avoid offering more than about 8 sort options. Use research to determine the most common ways merchants want to sort a particular list.

<a name="study-sorting-content-guidelines"></a>

#### Content guidelines

A sort order is always based on a content element, like the customer name or the number of orders. For now, let’s refer to this content element as the  “sort basis”.

1. The basic content formula for sort options is {sort direction} + {sort basis}.

    The sort direction should consist of words like “Most”/“Least”, “High”/“Low”, or “Newest”/“Oldest”.

    <!-- usageblock -->
    #### Do
    _Sort by_<br/>
    Most spent<br/>
    Least spent

    #### Don’t
    _Sort by_<br/>
    High spend<br/>
    Low spend
    <!-- end -->

    <!-- usageblock -->
    #### Do
    _Sort by_<br/>
    High conversion<br/>
    Low conversion

    #### Don’t
    _Sort by_<br/>
    Largest conversion<br/>
    Smallest conversion
    <!-- end -->

    The sort basis can consist of multiple words to avoid ambiguity.

    <!-- usageblock -->
    #### Do
    _Sort by_<br/>
    Most online store visits

    #### Don’t
    _Sort by_<br/>
    Most visits
    <!-- end -->

    Avoid using multiple words for the sort direction. Adding “-est” may help.

    <!-- usageblock -->
    #### Do
    _Sort by_<br/>
    Newest update<br/>
    Oldest update

    #### Don’t
    _Sort by_<br/>
    Most recent update<br/>
    Least recent update
    <!-- end -->

2. If sorting alphabetically, the formula is slightly different. Indicate the sort direction with “A–Z” or “Z–A” at the end of the text, without parentheses. Note the use of an en dash without spaces on either side.

    <!-- usageblock -->
    #### Do
    _Sort by_<br/>
    Product title A–Z<br/>
    Product title Z–A

    #### Don’t
    _Sort by_<br/>
    Product title (A - Z)<br/>
    Product title (Z - A)
    <!-- end -->

3. Sometimes it doesn’t make sense to offer both sort directions, such as when sorting by overall relevance. It’s not a requirement to offer both directions. When offering a single sort direction, the sort direction text can be omitted from the formula.

    <!-- usageblock -->
    #### Do
    _Sort by_<br/>
    Relevance

    #### Don’t
    _Sort by_<br/>
    Most relevant<br/>
    Least relevant
    <!-- end -->

<a name="study-sorting-applying"></a>

#### Applying the guidelines

Based on merchant research and following the best practices and content guidelines, we’ve decided to offer the following options for our customer list:

| Sort option | Copy |
| --- | --- |
| Date updated (newest first) _Default_ | Newest update |
| Date updated (oldest first) | Oldest update |
| Lifetime spent (highest first) | Most spent |
| Order count (highest first) | Most orders |
| Customer last name (A–Z) | Last name A–Z |
| Customer last name (Z–A) | Last name Z–A |

<a name="study-sorting-building"></a>

#### Building it

We’ll start where we left off, with bulk actions in place. Remember that even before adding sort options, our customer data has already been sorted by most recent update, since this is most helpful to merchants.

As with bulk actions, there are broadly three parts to the implementation:

1. Defining the sort options and passing them to our list
1. Tracking the currently selected option in state and making sure our list receives the value in `render`
1. Setting up a handler to respond to and update the state when the merchant changes the sort option

```jsx
...
const sortOptions = [
  { label: 'Newest update', value: 'DATE_MODIFIED_DESC' },
  { label: 'Oldest update', value: 'DATE_MODIFIED_ASC' },
  { label: 'Most spent', value: 'TOTAL_SPENT_DESC' },
  { label: 'Most orders', value: 'ORDER_COUNT_DESC' },
  { label: 'Last name A–Z', value: 'ALPHABETICAL_ASC' },
  { label: 'Last name Z–A', value: 'ALPHABETICAL_DESC' },
];

class App extends Component {
  constructor(props) {
    super(props);

    this.state = {
      selectedItems: [],
      sortValue: 'DATE_MODIFIED_DESC',
    }
    ...
    this.handleSortChange = this.handleSortChange.bind(this);
  }

  render() {
    const {selectedItems, sortValue} = this.state;

    return (
      <ResourceList
        ...
        sortOptions={sortOptions}
        sortValue={sortValue}
        onSortChange={this.handleSortChange}
      />
    );
  }

  handleSortChange(sortValue) {
    this.setState({ sortValue });
  }

  handleSelectionChange(selectedItems) {
    this.setState({ selectedItems });
  }
  ...
```

We still have one issue though: our items haven’t been re-sorted. To do this, we’ll need to move the items into state. When our sort change handler is called, we’ll build a new array of options and update the items in state.

The actual logic used to build the new items array is dependent on your app, and so the implementation here has been left as a stub. However, it will likely involve fetching new item data from the server.

```jsx
...
const sortOptions = [
  { label: 'Newest update', value: 'DATE_MODIFIED_DESC' },
  { label: 'Oldest update', value: 'DATE_MODIFIED_ASC' },
  { label: 'Most spent', value: 'TOTAL_SPENT_DESC' },
  { label: 'Most orders', value: 'ORDER_COUNT_DESC' },
  { label: 'Last name A–Z', value: 'ALPHABETICAL_ASC' },
  { label: 'Last name Z–A', value: 'ALPHABETICAL_DESC' },
];

// Not implemented
function fetchCustomers() {
  return customers;
}

class App extends Component {
  constructor(props) {
    super(props);

    this.state = {
      items: customers,
      selectedItems: [],
      sortValue: 'DATE_MODIFIED_DESC',
    }

    ...
  }

  render() {
    const { items, selectedItems, sortValue } = this.state;

    return (
      <ResourceList
        ...
        items={items}
        ...
        sortOptions={sortOptions}
        sortValue={sortValue}
        onSortChange={this.handleSortChange}
      />
    );
  }

  handleSortChange(sortValue) {
    const items = fetchCustomers();
    this.setState({ items, sortValue });
  }
  …
```

<a name="study-filtering"></a>

### Adding filtering to the list

<div class="TypeContainerImage TypeContainerImage--PageBackground">
  ![Filter control example](resource-list/filter-control-example.png)
</div>

Filtering allows a resource list to be narrowed based on one or more criteria. The resource list component provides a standard filter control.

<a name="study-filtering-best-practices"></a>
<a name="study-filtering-content-guidelines"></a>

#### Best practices and content guidelines

For filtering guidelines, see the corresponding section under the resource list filter control subcomponent:

- [Resource list filter control best practices](#subcomponent-filter-control-best-practices)
- [Resource list filter control content guidelines](#subcomponent-filter-control-best-practices)

<a name="study-filtering-applying"></a>

#### Applying the guidelines

Based on merchant research and following the best practices and content guidelines, we’ve decided to offer the following filtering options:

| Filter label | Operator text | Filter input
| --- | --- | --- |
| Money spent | is greater than | _TextField_ |
| Number of orders | is greater than | _TextField_ |
| Order date | is | In the last week<br/>In the last month<br/>In the last three months<br/>In the last year |
| Is an email subscriber | | Yes<br/>No |
| Tagged with | | _Textfield_ |
| Located in | country | _Textfield_ |

<a name="study-filtering-building"></a>

#### Building it

We’ll start with the bulk actions and sorting we added previously and create an object representing the available filters.

```jsx
// App.js
...
const availableFilters = [
  {
    key: 'spentFilter',
    label: 'Money spent',
    operatorText:'is greater than',
    type: FilterType.TextField,
  },
  {
    key: 'orderCountFilter',
    label: 'Number of orders',
    operatorText:'is greater than',
    type: FilterType.TextField,
  },
  {
    key: 'orderDateFilter',
    label: 'Order date',
    operatorText:'is',
    type: FilterType.Select,
    options: [
      'In the last week',
      'In the last month',
      'In the last three months',
      'In the last year',
    ],
  },
  {
    key: 'emailSubscriberFilter',
    label: 'Is an email subscriber',
    type: FilterType.Select,
    options: [
      'Yes',
      'No',
    ],
  },
  {
    key: 'tagsFilter',
    label: 'Tagged with',
    type: FilterType.TextField,
  },
  {
    key: 'locationFilter',
    label: 'Located in',
    operatorText: 'country',
    type: FilterType.Select,
  },
];
...
```

Resource list doesn’t accept these available filters directly. Instead, it delegates rendering of the filter control to a separate component. Here we’ll use the built-in [resource list filter control](#subcomponent-filter-control).

```jsx
  ...
  render() {
    return (
      <ResourceList
        ...
        onSortChange={this.handleSortChange}
        filterControl={
          <ResourceList.FilterControl
            resourceName={resourceName}
            filters={availableFilters}
          />
        }
      />
    );
  }
  ...
```

Next, we need to deal with state. We’ll add 2 new properties to our state object. One will handle the text input in the filter control’s search field. The other property will handle the rest of the filters. As we did in our sorting implementation, we’ll add handler methods that call `setState` to update the UI when the merchant changes the filters.

```jsx
...
class App extends Component {
  constructor(props) {
    super(props);

    this.state = {
      items: customers,
      selectedItems: [],
      sortValue: 'DATE_MODIFIED_DESC',
      appliedFilters: [],
      searchValue: '',
    }
    ...
    this.handleFiltersChange = this.handleFiltersChange.bind(this);
    this.handleSearchChange = this.handleSearchChange.bind(this);
  }

  render() {
    return (
      const {
        items,
        selectedItems,
        sortValue,
        appliedFilters,
        searchValue
      } = this.state;

      <ResourceList
        ...
        sortOptions={sortOptions}
        sortValue={sortValue}
        onSortChange={this.handleSortChange}
        filterControl={
          <ResourceList.FilterControl
            resourceName={resourceName}
            filters={availableFilters}
            appliedFilters={appliedFilters}
            onFiltersChange={this.handleFiltersChange}
            searchValue={searchValue}
            onSearchChange={this.handleSearchChange}
          />
        }
      />
    );
  }

  handleFiltersChange(appliedFilters) {
    const items = fetchCustomers();
    this.setState({ items, appliedFilters });
  }

  handleSearchChange(searchValue) {
    const items = fetchCustomers();
    this.setState({ items, searchValue });
  }
  ...
}
```

As with sorting, exactly how the new items array is generated depends on your application, and so the implementation here is left as a stub. However, it will likely involve fetching new item data from the server.

<a name="study-pagination"></a>

### Adding pagination to the list

<div class="TypeContainerImage TypeContainerImage--PageBackground">
  ![A resource list with pagination](resource-list/study-pagination.png)
</div>

Resource lists can be long. To make the list digestible, it should be split into pages at 50 items or fewer. Use the [pagination component](/components/navigation/pagination) to allow navigation between pages.

Place the pagination immediate below the resource list.

Pagination interacts with bulk actions. When a resource list is paginated, the Select all control selects only the visible items. You can offer the option to select everything in the entire list.

<div class="TypeContainerImage TypeContainerImage--PageBackground">
  ![Selecting across pages in a paginated list](resource-list/study-pagination-bulk.png)
</div>

<a name="study-pagination-best-practices"></a>

#### Best practices for pagination

Resource lists should:

- Have a URL for each page.
- Be paginated when they have more than 50 items.
- Disable the pagination component’s previous (or next) button on the first (or last) page in the list.

Align the pagination controls to the left, or centered. The exact layout is flexible.

<a name="study-pagination-building"></a>

#### Building it

The first thing we’ll need to do is build a simple component to handle our pagination layout. Like our custom list item, we’ll add a component to our local components directory:

```
my-app/
  README.md
  node_modules/
  package.json
  src/
    components/
      CustomerListItem/
        CustomerListItem.jsx
        CustomerListItem.css
        index.js
      CustomerListFooter/
        CustomerListFooter.jsx
        CustomerListFooter.css
        index.js
    App.css
    App.js
    App.test.js
    index.css
    index.js
```

```css
/* CustomerListFooter.css */
.CustomerListFooter {
  display: flex;
  align-items: center;
  justify-content: center;
  padding: 24px 16px;
  border-top: 1px solid #dfe4e8; /* sky */
}
```

```jsx
// CustomerListFooter.js
import React from 'react';

import './CustomerListFooter.css'

export default function CustomerListFooter(props) {
  return <div className="CustomerListFooter">{props.children}</div>;
}
```

```jsx
// index.js
import CustomerListFooter from './CustomerListFooter';
export default CustomerListFooter;
```

Now we can use this component to add our pagination.

```jsx
import React from 'react';
import {
  Page,
  Card,
  ResourceList,
  Pagination,
} from '@shopify/polaris';
import '@shopify/polaris/styles.css';

import CustomerListItem from './components/CustomerListItem';
import CustomerListFooter from './components/CustomerListFooter';

...

class App extends Component {
  constructor(props) {
    super(props);

    this.state = {
      items: customers,
      selectedItems: [],
      sortValue: 'DATE_MODIFIED_DESC',
      appliedFilters: [],
      searchValue: '',
      isFirstPage: true,
      isLastPage: false,
    }
    ...
    this.handlePreviousPage = this.handlePreviousPage.bind(this);
    this.handleNextPage = this.handleNextPage.bind(this);
  }

  render() {
    const {
      items,
      selectedItems,
      sortValue,
      appliedFilters,
      searchValue,
      isFirstPage,
      isLastPage,
    } = this.state;

    const paginationMarkup = items.length > 0
      ? (
        <CustomerListFooter>
          <Pagination
            hasPrevious={!isFirstPage}
            hasNext={!isLastPage}
            onPrevious={this.handlePreviousPage}
            onNext={this.handleNextPage}
          />
        </CustomerListFooter>
      )
      : null;

    return (
      <ResourceList
        ...
      />

      {paginationMarkup}
    );
  }

  handlePreviousPage() {
    const items = fetchCustomers();
    // Todo: figure out how to determine if items represent
    // first or last page.
    this.setState({ items, isFirstPage: true, isLastPage: false });
  }

  handleNextPage() {
    const items = fetchCustomers();
    // Todo: figure out how to determine if items represent
    // first or last page.
    this.setState({ items, isFirstPage: false, isLastPage: true });
  }
  ...
```

If we want to allow selecting all items across all pages in our paginated resource list, we can enable this interaction with the `hasMoreItems` boolean prop.

```jsx
      ...
      <ResourceList
        ...
        filterControl={
          <ResourceList.FilterControl
            ...
          />
        }
        hasMoreItems
      />
```

<a name="study-end-result"></a>

### End result

And with that, our resource list UI is complete. Here is our finished code:

```jsx
// App.js
import React, { Component } from 'react';
import {
  Page,
  Card,
  ResourceList,
  FilterType,
  Pagination,
} from '@shopify/polaris';
import '@shopify/polaris/styles.css';

import CustomerListItem from './components/CustomerListItem';
import CustomerListFooter from './components/CustomerListFooter';

const resourceName = {
  singular: 'customer',
  plural: 'customers',
};

// This would normally come from an API request
const customers = [
  {
    id: 341,
    url: 'customers/341',
    avatarSource: 'https://avatars.io/twitter/maejemison',
    name: 'Mae Jemison',
    location: 'Decatur, USA',
    orderCount: 5,
    totalSpent: '$497.76',
    note: 'This customer is awesome! Make sure to treat them right',
    openOrderCount: 2,
    openOrdersUrl: 'http://google.com',
  },
  {
    id: 256,
    url: 'customers/256',
    avatarSource: 'https://avatars.io/twitter/Astro_Ellen',
    name: 'Ellen Ochoa',
    location: 'Los Angeles, USA',
    orderCount: 1,
    totalSpent: '$48.28',
  },
  {
    id: 145,
    url: 'customers/145',
    avatarSource: 'https://avatars.io/twitter/Astro_Soyeon',
    name: 'Yi So-Yeon',
    location: 'Gwangju, South Korea',
    orderCount: 2,
    totalSpent: '$73.98',
  },
];

const sortOptions = [
  { label: 'Newest update', value: 'DATE_MODIFIED_DESC' },
  { label: 'Oldest update', value: 'DATE_MODIFIED_ASC' },
  { label: 'Most spent', value: 'TOTAL_SPENT_DESC' },
  { label: 'Most orders', value: 'ORDER_COUNT_DESC' },
  { label: 'Last name A–Z', value: 'ALPHABETICAL_ASC' },
  { label: 'Last name Z–A', value: 'ALPHABETICAL_DESC' },
];

const availableFilters = [
  {
    key: 'spentFilter',
    label: 'Money spent',
    operatorText: 'is greater than',
    type: FilterType.TextField,
  },
  {
    key: 'orderCountFilter',
    label: 'Number of orders',
    operatorText: 'is greater than',
    type: FilterType.TextField,
  },
  {
    key: 'orderDateFilter',
    label: 'Order date',
    operatorText: 'is',
    type: FilterType.Select,
    options: [
      'In the last week',
      'In the last month',
      'In the last three months',
      'In the last year',
    ],
  },
  {
    key: 'emailSubscriberFilter',
    label: 'Is an email subscriber',
    type: FilterType.Select,
    options: [
      'Yes',
      'No',
    ],
  },
  {
    key: 'tagsFilter',
    label: 'Tagged with',
    type: FilterType.TextField,
  },
  {
    key: 'locationFilter',
    label: 'Located in',
    operatorText: 'country',
    type: FilterType.Select,
  },
];

// Not implemented
function fetchCustomers(options) {
  return customers;
}

class App extends Component {
  constructor(props) {
    super(props);

    this.state = {
      items: customers,
      selectedItems: [],
      sortValue: 'DATE_MODIFIED_DESC',
      appliedFilters: [],
      searchValue: '',
      isFirstPage: true,
      isLastPage: false,
    }

    this.handleSelectionChange = this.handleSelectionChange.bind(this);
    this.handleBulkEdit = this.handleBulkEdit.bind(this);
    this.handleBulkAddTags = this.handleBulkAddTags.bind(this);
    this.handleBulkRemoveTags = this.handleBulkRemoveTags.bind(this);
    this.handleBulkDelete = this.handleBulkDelete.bind(this);
    this.handleSortChange = this.handleSortChange.bind(this);
    this.handleFiltersChange = this.handleFiltersChange.bind(this);
    this.handleSearchChange = this.handleSearchChange.bind(this);
    this.handlePreviousPage = this.handlePreviousPage.bind(this);
    this.handleSaveFilters = this.handleSaveFilters.bind(this);
    this.handlePreviousPage = this.handlePreviousPage.bind(this);
    this.handleNextPage = this.handleNextPage.bind(this);
  }

  render() {
    const {
      items,
      selectedItems,
      sortValue,
      appliedFilters,
      searchValue,
      isFirstPage,
      isLastPage,
    } = this.state;

    const paginationMarkup = items.length > 0
      ? (
        <CustomerListFooter>
          <Pagination
            hasPrevious={!isFirstPage}
            hasNext={!isLastPage}
            onPrevious={this.handlePreviousPage}
            onNext={this.handleNextPage}
          />
        </CustomerListFooter>
      )
      : null;

    return (
      <Page title="Customers">
        <Card>
          <ResourceList
            resourceName={resourceName}
            items={items}
            renderItem={(customer) => <CustomerListItem {...customer} />}
            selectedItems={selectedItems}
            onSelectionChange={this.handleSelectionChange}
            promotedBulkActions={[
              { content: 'Edit customers', onAction: this.handleBulkEdit },
            ]}
            bulkActions={[
              { content: 'Add tags', onAction: this.handleBulkAddTags },
              { content: 'Remove tags', onAction: this.handleBulkRemoveTags },
              { content: 'Delete customers', onAction: this.handleBulkDelete },
            ]}
            sortOptions={sortOptions}
            sortValue={sortValue}
            onSortChange={this.handleSortChange}
            filterControl={
              <ResourceList.FilterControl
                resourceName={resourceName}
                filters={availableFilters}
                appliedFilters={appliedFilters}
                onFiltersChange={this.handleFiltersChange}
                searchValue={searchValue}
                onSearchChange={this.handleSearchChange}
                additionalAction={{
                  content: 'Save',
                  onAction: this.handleSaveFilters,
                }}
              />
            }
            hasMoreItems
          />

          {paginationMarkup}
        </Card>
      </Page>
    );
  }

  handlePreviousPage() {
    const items = fetchCustomers();
    // Todo: figure out how to determine if items represent
    // first or last page.
    this.setState({ items, isFirstPage: true, isLastPage: false });
  }

  handleNextPage() {
    const items = fetchCustomers();
    // Todo: figure out how to determine if items represent
    // first or last page.
    this.setState({ items, isFirstPage: false, isLastPage: true });
  }

  handleFiltersChange(appliedFilters) {
    const items = fetchCustomers();
    this.setState({ items, appliedFilters });
  }

  handleSearchChange(searchValue) {
    const items = fetchCustomers();
    this.setState({ items, searchValue });
  }

  handleSortChange(sortValue) {
    const items = fetchCustomers();
    this.setState({ items, sortValue });
  }

  handleSelectionChange(selectedItems) {
    this.setState({ selectedItems });
  }

  handleBulkEdit() {
    console.log('Opening bulk editor…');
  }

  handleBulkAddTags() {
    console.log('Asynchronously adding tags to customers…');
    // A Flash message should be displayed to confirm that async process
    // has started.
  }

  handleBulkRemoveTags() {
    console.log('Removing tags from customers…');
  }

  handleBulkDelete() {
    console.log('Handling bulk customer deletion…');
    // Since this action destroys resources in bulk, show a
    // confirmation modal (“Are you sure you want to delete {n}
    // customers”) before completing the action.
  }

  handleSaveFilters() {
    console.log('Saving current filters…');
  }
}

export default App;
```<|MERGE_RESOLUTION|>--- conflicted
+++ resolved
@@ -340,26 +340,6 @@
   }
 }
 ```
-
----
-
-## Properties
-
-| Prop          | Type | Description |
-| ---           | --- | --- |
-| resourceName  | {singular: string, plural: string} | Name of the resource, such as customers or products |
-| items\*       | any[] | Item data; each item is passed to \`renderItem\` |
-| renderItem\*  | function(item: any, id: string): React.ReactNode | Function to render each list item |
-| idForItem     | function(item: any, index: number): string | Function to customize the unique ID for each item |
-| selectedItems | string[] | Collection of IDs for the currently selected items |
-| onSelectionChange | (selectedItems: string[]): void | Callback when selection is changed |
-| bulkActions   | (BulkAction &#124; BulkActionListSection)[] | Actions available on the currently selected items |
-| promotedBulkActions | BulkAction[] | Up to 2 bulk actions that will be given more prominence |
-| sortValue     | string | Current value of the sort control |
-| sortOptions   | Option[] | Collection of sort options to choose from |
-| onSortChange  | function(selected: string, id: string): void | Callback when sort option is changed |
-| filterControl | React.ReactNode | Accepts an element to use as the filtering UI; Normally \`ResourceList.FilterControl\` |
-| hasMoreItems | boolean | If true and all items are selected, shows an option to select all items across a paginated list |
 
 ---
 
@@ -1657,7 +1637,6 @@
 
 With that, our custom list item is done.
 
-<<<<<<< HEAD
 <!-- [Download sample code for the customer list item]() -->
 
 Now let’s save our merchants some time by using more features of the resource list component.
@@ -1676,9 +1655,6 @@
 
 - Be deliberate about content elements shown on each list item. Make sure merchants have the content and context they need to be confident about taking action on many resources at once.
 - Provide [conditional content](#study-custom-item-conditional-content) to make merchants aware when a resource is in a notable or exceptional state.
-=======
-## Best practices
->>>>>>> a2fdbfe0
 
 Because resource lists prioritize acting on individual items, selection checkboxes are hidden by default on small screens to save space for content. A bulk actions mode can be toggled on or off using a button that is made visible at these screen sizes.
 
