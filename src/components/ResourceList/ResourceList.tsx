import React from 'react';
import debounce from 'lodash/debounce';
import {EnableSelectionMinor} from '@shopify/polaris-icons';

import {CheckboxHandles} from '../../types';
import {classNames} from '../../utilities/css';
import {Button} from '../Button';
import {EventListener} from '../EventListener';
import {Sticky} from '../Sticky';
import {Spinner} from '../Spinner';
import {
  withAppProvider,
  WithAppProviderProps,
} from '../../utilities/with-app-provider';
import {
  ResourceListContext,
  ResourceListSelectedItems,
  SELECT_ALL_ITEMS,
  CheckableButtonKey,
  CheckableButtons,
} from '../../utilities/resource-list';
import {Select, SelectOption} from '../Select';
import {EmptySearchResult} from '../EmptySearchResult';
import {ResourceItem} from '../ResourceItem';

<<<<<<< HEAD
import {BulkActions, BulkActionsProps, CheckableButton} from './components';

import styles from './ResourceList.scss';

=======
import {
  BulkActions,
  BulkActionsProps,
  CheckableButton,
  // eslint-disable-next-line import/no-deprecated
  FilterControl,
  FilterControlProps,
} from './components';
import styles from './ResourceList.scss';

export type {FilterControlProps};

>>>>>>> 86e72e90
const SMALL_SCREEN_WIDTH = 458;
const SMALL_SPINNER_HEIGHT = 28;
const LARGE_SPINNER_HEIGHT = 45;

type Items = any[];

interface State {
  selectMode: boolean;
  loadingPosition: number;
  lastSelected: number | null;
  smallScreen: boolean;
  checkableButtons: CheckableButtons;
}

export interface ResourceListProps {
  /** Item data; each item is passed to renderItem */
  items: Items;
  filterControl?: React.ReactNode;
  /** Name of the resource, such as customers or products */
  resourceName?: {
    singular: string;
    plural: string;
  };
  /** Up to 2 bulk actions that will be given more prominence */
  promotedBulkActions?: BulkActionsProps['promotedActions'];
  /** Actions available on the currently selected items */
  bulkActions?: BulkActionsProps['actions'];
  /** Collection of IDs for the currently selected items */
  selectedItems?: ResourceListSelectedItems;
  /** Renders a Select All button at the top of the list and checkboxes in front of each list item. For use when bulkActions aren't provided. **/
  selectable?: boolean;
  /** If there are more items than currently in the list */
  hasMoreItems?: boolean;
  /** Overlays item list with a spinner while a background action is being performed */
  loading?: boolean;
  /** Boolean to show or hide the header */
  showHeader?: boolean;
  /** Total number of resources */
  totalItemsCount?: number;
  /** Current value of the sort control */
  sortValue?: string;
  /** Collection of sort options to choose from */
  sortOptions?: SelectOption[];
  /** ReactNode to display instead of the sort control */
  alternateTool?: React.ReactNode;
  /** Callback when sort option is changed */
  onSortChange?(selected: string, id: string): void;
  /** Callback when selection is changed */
  onSelectionChange?(selectedItems: ResourceListSelectedItems): void;
  /** Function to render each list item	 */
  renderItem(item: any, id: string, index: number): React.ReactNode;
  /** Function to customize the unique ID for each item */
  idForItem?(item: any, index: number): string;
  /** Function to resolve an id from a item */
  resolveItemId?(item: any): string;
}

type CombinedProps = ResourceListProps & WithAppProviderProps;

class ResourceListInner extends React.Component<CombinedProps, State> {
  static Item = ResourceItem;

  private defaultResourceName: {singular: string; plural: string};
  private listRef: React.RefObject<HTMLUListElement> = React.createRef();

  private handleResize = debounce(
    () => {
      const {selectedItems} = this.props;
      const {selectMode, smallScreen} = this.state;
      const newSmallScreen = isSmallScreen();

      if (
        selectedItems &&
        selectedItems.length === 0 &&
        selectMode &&
        !newSmallScreen
      ) {
        this.handleSelectMode(false);
      }

      if (smallScreen !== newSmallScreen) {
        this.setState({smallScreen: newSmallScreen});
      }
    },
    50,
    {leading: true, trailing: true, maxWait: 50},
  );

  constructor(props: CombinedProps) {
    super(props);

    const {
      selectedItems,
      polaris: {intl},
    } = props;

    this.defaultResourceName = {
      singular: intl.translate('Polaris.ResourceList.defaultItemSingular'),
      plural: intl.translate('Polaris.ResourceList.defaultItemPlural'),
    };

    // eslint-disable-next-line react/state-in-constructor
    this.state = {
      selectMode: Boolean(selectedItems && selectedItems.length > 0),
      loadingPosition: 0,
      lastSelected: null,
      smallScreen: isSmallScreen(),
      checkableButtons: new Map(),
    };
  }

  private selectable() {
    const {promotedBulkActions, bulkActions, selectable} = this.props;

    return Boolean(
      (promotedBulkActions && promotedBulkActions.length > 0) ||
        (bulkActions && bulkActions.length > 0) ||
        selectable,
    );
  }

  private bulkSelectState(): boolean | 'indeterminate' {
    const {selectedItems, items} = this.props;
    let selectState: boolean | 'indeterminate' = 'indeterminate';
    if (
      !selectedItems ||
      (Array.isArray(selectedItems) && selectedItems.length === 0)
    ) {
      selectState = false;
    } else if (
      selectedItems === SELECT_ALL_ITEMS ||
      (Array.isArray(selectedItems) && selectedItems.length === items.length)
    ) {
      selectState = true;
    }
    return selectState;
  }

  private headerTitle() {
    const {
      resourceName = this.defaultResourceName,
      items,
      polaris: {intl},
      loading,
      totalItemsCount,
    } = this.props;

    const itemsCount = items.length;
    const resource =
      !loading &&
      ((!totalItemsCount && itemsCount === 1) || totalItemsCount === 1)
        ? resourceName.singular
        : resourceName.plural;

    if (loading) {
      return intl.translate('Polaris.ResourceList.loading', {resource});
    } else if (totalItemsCount) {
      return intl.translate('Polaris.ResourceList.showingTotalCount', {
        itemsCount,
        totalItemsCount,
        resource,
      });
    } else {
      return intl.translate('Polaris.ResourceList.showing', {
        itemsCount,
        resource,
      });
    }
  }

  private bulkActionsLabel() {
    const {
      selectedItems = [],
      items,
      polaris: {intl},
    } = this.props;

    const selectedItemsCount =
      selectedItems === SELECT_ALL_ITEMS
        ? `${items.length}+`
        : selectedItems.length;

    return intl.translate('Polaris.ResourceList.selected', {
      selectedItemsCount,
    });
  }

  private bulkActionsAccessibilityLabel() {
    const {
      resourceName = this.defaultResourceName,
      selectedItems = [],
      items,
      polaris: {intl},
    } = this.props;

    const selectedItemsCount = selectedItems.length;
    const totalItemsCount = items.length;
    const allSelected = selectedItemsCount === totalItemsCount;

    if (totalItemsCount === 1 && allSelected) {
      return intl.translate(
        'Polaris.ResourceList.a11yCheckboxDeselectAllSingle',
        {resourceNameSingular: resourceName.singular},
      );
    } else if (totalItemsCount === 1) {
      return intl.translate(
        'Polaris.ResourceList.a11yCheckboxSelectAllSingle',
        {
          resourceNameSingular: resourceName.singular,
        },
      );
    } else if (allSelected) {
      return intl.translate(
        'Polaris.ResourceList.a11yCheckboxDeselectAllMultiple',
        {
          itemsLength: items.length,
          resourceNamePlural: resourceName.plural,
        },
      );
    } else {
      return intl.translate(
        'Polaris.ResourceList.a11yCheckboxSelectAllMultiple',
        {
          itemsLength: items.length,
          resourceNamePlural: resourceName.plural,
        },
      );
    }
  }

  private paginatedSelectAllText() {
    const {
      hasMoreItems,
      selectedItems,
      items,
      resourceName = this.defaultResourceName,
      polaris: {intl},
    } = this.props;

    if (!this.selectable() || !hasMoreItems) {
      return;
    }

    if (selectedItems === SELECT_ALL_ITEMS) {
      return intl.translate('Polaris.ResourceList.allItemsSelected', {
        itemsLength: items.length,
        resourceNamePlural: resourceName.plural,
      });
    }
  }

  private paginatedSelectAllAction() {
    const {
      hasMoreItems,
      selectedItems,
      items,
      resourceName = this.defaultResourceName,
      polaris: {intl},
    } = this.props;

    if (!this.selectable() || !hasMoreItems) {
      return;
    }

    const actionText =
      selectedItems === SELECT_ALL_ITEMS
        ? intl.translate('Polaris.Common.undo')
        : intl.translate('Polaris.ResourceList.selectAllItems', {
            itemsLength: items.length,
            resourceNamePlural: resourceName.plural,
          });

    return {
      content: actionText,
      onAction: this.handleSelectAllItemsInStore,
    };
  }

  private emptySearchResultText() {
    const {
      polaris: {intl},
      resourceName = this.defaultResourceName,
    } = this.props;

    return {
      title: intl.translate('Polaris.ResourceList.emptySearchResultTitle', {
        resourceNamePlural: resourceName.plural,
      }),
      description: intl.translate(
        'Polaris.ResourceList.emptySearchResultDescription',
      ),
    };
  }

  // eslint-disable-next-line @typescript-eslint/member-ordering
  componentDidMount() {
    this.forceUpdate();
    if (this.props.loading) {
      this.setLoadingPosition();
    }
  }

  // eslint-disable-next-line @typescript-eslint/member-ordering
  componentDidUpdate({
    loading: prevLoading,
    items: prevItems,
    selectedItems: prevSelectedItems,
  }: ResourceListProps) {
    const {selectedItems, loading} = this.props;

    if (
      this.listRef.current &&
      this.itemsExist() &&
      !this.itemsExist(prevItems)
    ) {
      this.forceUpdate();
    }

    if (loading && !prevLoading) {
      this.setLoadingPosition();
    }

    if (selectedItems && selectedItems.length > 0 && !this.state.selectMode) {
      // eslint-disable-next-line react/no-did-update-set-state
      this.setState({selectMode: true});
      return;
    }

    if (
      prevSelectedItems &&
      prevSelectedItems.length > 0 &&
      (!selectedItems || selectedItems.length === 0) &&
      !isSmallScreen()
    ) {
      // eslint-disable-next-line react/no-did-update-set-state
      this.setState({selectMode: false});
    }
  }

  // eslint-disable-next-line @typescript-eslint/member-ordering
  render() {
    const {
      items,
      promotedBulkActions,
      bulkActions,
      filterControl,
      loading,
      showHeader = false,
      sortOptions,
      sortValue,
      alternateTool,
      selectedItems,
      resourceName = this.defaultResourceName,
      onSortChange,
      polaris: {intl},
    } = this.props;
    const {selectMode, loadingPosition, smallScreen} = this.state;
    const filterControlMarkup = filterControl ? (
      <div className={styles.FiltersWrapper}>{filterControl}</div>
    ) : null;

    const bulkActionsMarkup = this.selectable() ? (
      <div className={styles.BulkActionsWrapper}>
        <BulkActions
          label={this.bulkActionsLabel()}
          accessibilityLabel={this.bulkActionsAccessibilityLabel()}
          selected={this.bulkSelectState()}
          onToggleAll={this.handleToggleAll}
          selectMode={selectMode}
          onSelectModeToggle={this.handleSelectMode}
          promotedActions={promotedBulkActions}
          paginatedSelectAllAction={this.paginatedSelectAllAction()}
          paginatedSelectAllText={this.paginatedSelectAllText()}
          actions={bulkActions}
          disabled={loading}
          smallScreen={smallScreen}
        />
      </div>
    ) : null;

    const sortingSelectMarkup =
      sortOptions && sortOptions.length > 0 && !alternateTool ? (
        <div className={styles.SortWrapper}>
          <Select
            label={intl.translate('Polaris.ResourceList.sortingLabel')}
            labelInline={!smallScreen}
            labelHidden={smallScreen}
            options={sortOptions}
            onChange={onSortChange}
            value={sortValue}
            disabled={selectMode}
          />
        </div>
      ) : null;

    const alternateToolMarkup =
      alternateTool && !sortingSelectMarkup ? (
        <div className={styles.AlternateToolWrapper}>{alternateTool}</div>
      ) : null;

    const headerTitleMarkup = (
      <div className={styles.HeaderTitleWrapper} testID="headerTitleWrapper">
        {this.headerTitle()}
      </div>
    );

    const selectButtonMarkup = this.selectable() ? (
      <div className={styles.SelectButtonWrapper}>
        <Button
          disabled={selectMode}
          icon={EnableSelectionMinor}
          onClick={this.handleSelectMode.bind(this, true)}
        >
          {intl.translate('Polaris.ResourceList.selectButtonText')}
        </Button>
      </div>
    ) : null;

    const checkableButtonMarkup = this.selectable() ? (
      <div className={styles.CheckableButtonWrapper}>
        <CheckableButton
          accessibilityLabel={this.bulkActionsAccessibilityLabel()}
          label={this.headerTitle()}
          onToggleAll={this.handleToggleAll}
          plain
          disabled={loading}
        />
      </div>
    ) : null;

    const needsHeader =
      this.selectable() ||
      (sortOptions && sortOptions.length > 0) ||
      alternateTool;

    const headerWrapperOverlay = loading ? (
      <div className={styles['HeaderWrapper-overlay']} />
    ) : null;

    const showEmptyState = filterControl && !this.itemsExist() && !loading;

    const headerMarkup = !showEmptyState &&
      (showHeader || needsHeader) &&
      this.listRef.current && (
        <div className={styles.HeaderOuterWrapper}>
          <Sticky boundingElement={this.listRef.current}>
            {(isSticky: boolean) => {
              const headerClassName = classNames(
                styles.HeaderWrapper,
                sortOptions &&
                  sortOptions.length > 0 &&
                  !alternateTool &&
                  styles['HeaderWrapper-hasSort'],
                alternateTool && styles['HeaderWrapper-hasAlternateTool'],
                this.selectable() && styles['HeaderWrapper-hasSelect'],
                loading && styles['HeaderWrapper-disabled'],
                this.selectable() &&
                  selectMode &&
                  styles['HeaderWrapper-inSelectMode'],
                isSticky && styles['HeaderWrapper-isSticky'],
              );
              return (
                <div className={headerClassName} testID="ResourceList-Header">
                  <EventListener event="resize" handler={this.handleResize} />
                  {headerWrapperOverlay}
                  <div className={styles.HeaderContentWrapper}>
                    {headerTitleMarkup}
                    {checkableButtonMarkup}
                    {alternateToolMarkup}
                    {sortingSelectMarkup}
                    {selectButtonMarkup}
                  </div>
                  {bulkActionsMarkup}
                </div>
              );
            }}
          </Sticky>
        </div>
      );

    const emptyStateMarkup = showEmptyState ? (
      <div className={styles.EmptySearchResultWrapper}>
        <EmptySearchResult {...this.emptySearchResultText()} withIllustration />
      </div>
    ) : null;

    const defaultTopPadding = 8;
    const topPadding =
      loadingPosition > 0 ? loadingPosition : defaultTopPadding;
    const spinnerStyle = {paddingTop: `${topPadding}px`};

    const spinnerSize = items.length < 2 ? 'small' : 'large';

    const loadingOverlay = loading ? (
      <React.Fragment>
        <div className={styles.SpinnerContainer} style={spinnerStyle}>
          <Spinner size={spinnerSize} accessibilityLabel="Items are loading" />
        </div>
        <div className={styles.LoadingOverlay} />
      </React.Fragment>
    ) : null;

    const className = classNames(
      styles.ItemWrapper,
      loading && styles['ItemWrapper-isLoading'],
    );
    const loadingWithoutItemsMarkup =
      loading && !this.itemsExist() ? (
        <div className={className} tabIndex={-1}>
          {loadingOverlay}
        </div>
      ) : null;

    const resourceListClassName = classNames(
      styles.ResourceList,
      loading && styles.disabledPointerEvents,
      selectMode && styles.disableTextSelection,
    );

    const listMarkup = this.itemsExist() ? (
      <ul
        className={resourceListClassName}
        ref={this.listRef}
        aria-live="polite"
        aria-busy={loading}
      >
        {loadingOverlay}
        {items.map(this.renderItem)}
      </ul>
    ) : (
      emptyStateMarkup
    );

    const context = {
      selectable: this.selectable(),
      selectedItems,
      selectMode,
      resourceName,
      loading,
      onSelectionChange: this.handleSelectionChange,
      registerCheckableButtons: this.handleCheckableButtonRegistration,
    };

    return (
      <ResourceListContext.Provider value={context}>
        <div className={styles.ResourceListWrapper}>
          {filterControlMarkup}
          {headerMarkup}
          {listMarkup}
          {loadingWithoutItemsMarkup}
        </div>
      </ResourceListContext.Provider>
    );
  }

  private itemsExist(items?: Items) {
    return (items || this.props.items).length > 0;
  }

  private setLoadingPosition = () => {
    if (this.listRef.current != null) {
      if (typeof window === 'undefined') {
        return;
      }

      const overlay = this.listRef.current.getBoundingClientRect();
      const viewportHeight = Math.max(
        document.documentElement ? document.documentElement.clientHeight : 0,
        window.innerHeight || 0,
      );

      const overflow = viewportHeight - overlay.height;

      const spinnerHeight =
        this.props.items.length === 1
          ? SMALL_SPINNER_HEIGHT
          : LARGE_SPINNER_HEIGHT;

      const spinnerPosition =
        overflow > 0
          ? (overlay.height - spinnerHeight) / 2
          : (viewportHeight - overlay.top - spinnerHeight) / 2;

      this.setState({loadingPosition: spinnerPosition});
    }
  };

  private handleSelectAllItemsInStore = () => {
    const {
      onSelectionChange,
      selectedItems,
      items,
      idForItem = defaultIdForItem,
    } = this.props;

    const newlySelectedItems =
      selectedItems === SELECT_ALL_ITEMS
        ? getAllItemsOnPage(items, idForItem)
        : SELECT_ALL_ITEMS;

    if (onSelectionChange) {
      onSelectionChange(newlySelectedItems);
    }
  };

  private renderItem = (item: any, index: number) => {
    const {renderItem, idForItem = defaultIdForItem} = this.props;
    const id = idForItem(item, index);

    return (
      <li key={id} className={styles.ItemWrapper}>
        {renderItem(item, id, index)}
      </li>
    );
  };

  private handleMultiSelectionChange = (
    lastSelected: number,
    currentSelected: number,
    resolveItemId: (item: any) => string,
  ) => {
    const min = Math.min(lastSelected, currentSelected);
    const max = Math.max(lastSelected, currentSelected);
    return this.props.items.slice(min, max + 1).map(resolveItemId);
  };

  private handleCheckableButtonRegistration = (
    key: CheckableButtonKey,
    button: CheckboxHandles,
  ) => {
    this.setState(({checkableButtons}) => {
      return {
        checkableButtons: new Map(checkableButtons).set(key, button),
      };
    });
  };

  private handleSelectionChange = (
    selected: boolean,
    id: string,
    sortOrder: number | undefined,
    shiftKey: boolean,
  ) => {
    const {
      onSelectionChange,
      selectedItems,
      items,
      idForItem = defaultIdForItem,
      resolveItemId,
    } = this.props;
    const {lastSelected} = this.state;

    if (selectedItems == null || onSelectionChange == null) {
      return;
    }

    let newlySelectedItems =
      selectedItems === SELECT_ALL_ITEMS
        ? getAllItemsOnPage(items, idForItem)
        : [...selectedItems];

    if (sortOrder !== undefined) {
      this.setState({lastSelected: sortOrder});
    }

    let selectedIds: string[] = [id];

    if (
      shiftKey &&
      lastSelected != null &&
      sortOrder !== undefined &&
      resolveItemId
    ) {
      selectedIds = this.handleMultiSelectionChange(
        lastSelected,
        sortOrder,
        resolveItemId,
      );
    }
    newlySelectedItems = [...new Set([...newlySelectedItems, ...selectedIds])];

    if (!selected) {
      for (const selectedId of selectedIds) {
        newlySelectedItems.splice(newlySelectedItems.indexOf(selectedId), 1);
      }
    }

    if (newlySelectedItems.length === 0 && !isSmallScreen()) {
      this.handleSelectMode(false);
    } else if (newlySelectedItems.length > 0) {
      this.handleSelectMode(true);
    }

    if (onSelectionChange) {
      onSelectionChange(newlySelectedItems);
    }
  };

  private handleSelectMode = (selectMode: boolean) => {
    const {onSelectionChange} = this.props;
    this.setState({selectMode});
    if (!selectMode && onSelectionChange) {
      onSelectionChange([]);
    }
  };

  private handleToggleAll = () => {
    const {
      onSelectionChange,
      selectedItems,
      items,
      idForItem = defaultIdForItem,
    } = this.props;

    const {checkableButtons} = this.state;
    let newlySelectedItems: string[] = [];

    if (
      (Array.isArray(selectedItems) && selectedItems.length === items.length) ||
      selectedItems === SELECT_ALL_ITEMS
    ) {
      newlySelectedItems = [];
    } else {
      newlySelectedItems = items.map((item, index) => {
        const id = idForItem(item, index);
        return id;
      });
    }

    if (newlySelectedItems.length === 0 && !isSmallScreen()) {
      this.handleSelectMode(false);
    } else if (newlySelectedItems.length > 0) {
      this.handleSelectMode(true);
    }

    let checkbox: CheckboxHandles | undefined;

    if (isSmallScreen()) {
      checkbox = checkableButtons.get('bulkSm');
    } else if (newlySelectedItems.length === 0) {
      checkbox = checkableButtons.get('plain');
    } else {
      checkbox = checkableButtons.get('bulkLg');
    }

    if (onSelectionChange) {
      onSelectionChange(newlySelectedItems);
    }

    // setTimeout ensures execution after the Transition on BulkActions
    setTimeout(() => {
      checkbox && checkbox.focus();
    }, 0);
  };
}

function getAllItemsOnPage(
  items: any,
  idForItem: (item: any, index: number) => string,
) {
  return items.map((item: any, index: number) => {
    return idForItem(item, index);
  });
}

function defaultIdForItem(item: any, index: number) {
  return Object.prototype.hasOwnProperty.call(item, 'id')
    ? item.id
    : index.toString();
}

function isSmallScreen() {
  return typeof window === 'undefined'
    ? false
    : window.innerWidth < SMALL_SCREEN_WIDTH;
}

export const ResourceList = withAppProvider<ResourceListProps>()(
  ResourceListInner,
);<|MERGE_RESOLUTION|>--- conflicted
+++ resolved
@@ -23,25 +23,9 @@
 import {EmptySearchResult} from '../EmptySearchResult';
 import {ResourceItem} from '../ResourceItem';
 
-<<<<<<< HEAD
 import {BulkActions, BulkActionsProps, CheckableButton} from './components';
-
 import styles from './ResourceList.scss';
 
-=======
-import {
-  BulkActions,
-  BulkActionsProps,
-  CheckableButton,
-  // eslint-disable-next-line import/no-deprecated
-  FilterControl,
-  FilterControlProps,
-} from './components';
-import styles from './ResourceList.scss';
-
-export type {FilterControlProps};
-
->>>>>>> 86e72e90
 const SMALL_SCREEN_WIDTH = 458;
 const SMALL_SPINNER_HEIGHT = 28;
 const LARGE_SPINNER_HEIGHT = 45;
