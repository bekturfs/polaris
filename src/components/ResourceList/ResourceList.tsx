--- conflicted
+++ resolved
@@ -108,18 +108,10 @@
   resolveItemId?(item: ItemType): string;
 }
 
-<<<<<<< HEAD
-type CombinedProps = ResourceListProps & WithAppProviderProps;
-
-class ResourceListInner extends React.Component<CombinedProps, State> {
-  static Item = ResourceItem;
-=======
 type ResourceListType = (<ItemType>(
   value: ResourceListProps<ItemType>,
 ) => ReactElement) & {
   Item: typeof ResourceItem;
-  // eslint-disable-next-line import/no-deprecated
-  FilterControl: typeof FilterControl;
 };
 
 export const ResourceList: ResourceListType = function ResourceList<ItemType>({
@@ -134,7 +126,7 @@
   selectable,
   hasMoreItems,
   loading,
-  showHeader = false,
+  showHeader,
   totalItemsCount,
   sortValue,
   sortOptions,
@@ -160,7 +152,6 @@
   const [checkableButtons, setCheckableButtons] = useState<CheckableButtons>(
     new Map(),
   );
->>>>>>> 2db2b101
 
   const defaultResourceName = useLazyRef(() => ({
     singular: i18n.translate('Polaris.ResourceList.defaultItemSingular'),
@@ -344,232 +335,7 @@
     if (onSelectionChange) {
       onSelectionChange(newlySelectedItems);
     }
-<<<<<<< HEAD
-  }
-
-  // eslint-disable-next-line @typescript-eslint/member-ordering
-  render() {
-    const {
-      items,
-      promotedBulkActions,
-      bulkActions,
-      filterControl,
-      loading,
-      showHeader,
-      sortOptions,
-      sortValue,
-      alternateTool,
-      selectedItems,
-      resourceName = this.defaultResourceName,
-      onSortChange,
-      polaris: {intl},
-    } = this.props;
-    const {selectMode, loadingPosition, smallScreen} = this.state;
-    const filterControlMarkup = filterControl ? (
-      <div className={styles.FiltersWrapper}>{filterControl}</div>
-    ) : null;
-
-    const bulkActionsMarkup = this.selectable() ? (
-      <div className={styles.BulkActionsWrapper}>
-        <BulkActions
-          label={this.bulkActionsLabel()}
-          accessibilityLabel={this.bulkActionsAccessibilityLabel()}
-          selected={this.bulkSelectState()}
-          onToggleAll={this.handleToggleAll}
-          selectMode={selectMode}
-          onSelectModeToggle={this.handleSelectMode}
-          promotedActions={promotedBulkActions}
-          paginatedSelectAllAction={this.paginatedSelectAllAction()}
-          paginatedSelectAllText={this.paginatedSelectAllText()}
-          actions={bulkActions}
-          disabled={loading}
-          smallScreen={smallScreen}
-        />
-      </div>
-    ) : null;
-
-    const sortingSelectMarkup =
-      sortOptions && sortOptions.length > 0 && !alternateTool ? (
-        <div className={styles.SortWrapper}>
-          <Select
-            label={intl.translate('Polaris.ResourceList.sortingLabel')}
-            labelInline={!smallScreen}
-            labelHidden={smallScreen}
-            options={sortOptions}
-            onChange={onSortChange}
-            value={sortValue}
-            disabled={selectMode}
-          />
-        </div>
-      ) : null;
-
-    const alternateToolMarkup =
-      alternateTool && !sortingSelectMarkup ? (
-        <div className={styles.AlternateToolWrapper}>{alternateTool}</div>
-      ) : null;
-
-    const headerTitleMarkup = (
-      <div className={styles.HeaderTitleWrapper} testID="headerTitleWrapper">
-        {this.headerTitle()}
-      </div>
-    );
-
-    const selectButtonMarkup = this.selectable() ? (
-      <div className={styles.SelectButtonWrapper}>
-        <Button
-          disabled={selectMode}
-          icon={EnableSelectionMinor}
-          onClick={this.handleSelectMode.bind(this, true)}
-        >
-          {intl.translate('Polaris.ResourceList.selectButtonText')}
-        </Button>
-      </div>
-    ) : null;
-
-    const checkableButtonMarkup = this.selectable() ? (
-      <div className={styles.CheckableButtonWrapper}>
-        <CheckableButton
-          accessibilityLabel={this.bulkActionsAccessibilityLabel()}
-          label={this.headerTitle()}
-          onToggleAll={this.handleToggleAll}
-          plain
-          disabled={loading}
-        />
-      </div>
-    ) : null;
-
-    const needsHeader =
-      this.selectable() ||
-      (sortOptions && sortOptions.length > 0) ||
-      alternateTool;
-
-    const headerWrapperOverlay = loading ? (
-      <div className={styles['HeaderWrapper-overlay']} />
-    ) : null;
-
-    const showEmptyState = filterControl && !this.itemsExist() && !loading;
-
-    const headerMarkup = !showEmptyState &&
-      (showHeader || needsHeader) &&
-      showHeader !== false &&
-      this.listRef.current && (
-        <div className={styles.HeaderOuterWrapper}>
-          <Sticky boundingElement={this.listRef.current}>
-            {(isSticky: boolean) => {
-              const headerClassName = classNames(
-                styles.HeaderWrapper,
-                sortOptions &&
-                  sortOptions.length > 0 &&
-                  !alternateTool &&
-                  styles['HeaderWrapper-hasSort'],
-                alternateTool && styles['HeaderWrapper-hasAlternateTool'],
-                this.selectable() && styles['HeaderWrapper-hasSelect'],
-                loading && styles['HeaderWrapper-disabled'],
-                this.selectable() &&
-                  selectMode &&
-                  styles['HeaderWrapper-inSelectMode'],
-                isSticky && styles['HeaderWrapper-isSticky'],
-              );
-              return (
-                <div className={headerClassName} testID="ResourceList-Header">
-                  <EventListener event="resize" handler={this.handleResize} />
-                  {headerWrapperOverlay}
-                  <div className={styles.HeaderContentWrapper}>
-                    {headerTitleMarkup}
-                    {checkableButtonMarkup}
-                    {alternateToolMarkup}
-                    {sortingSelectMarkup}
-                    {selectButtonMarkup}
-                  </div>
-                  {bulkActionsMarkup}
-                </div>
-              );
-            }}
-          </Sticky>
-        </div>
-      );
-
-    const emptyStateMarkup = showEmptyState ? (
-      <div className={styles.EmptySearchResultWrapper}>
-        <EmptySearchResult {...this.emptySearchResultText()} withIllustration />
-      </div>
-    ) : null;
-
-    const defaultTopPadding = 8;
-    const topPadding =
-      loadingPosition > 0 ? loadingPosition : defaultTopPadding;
-    const spinnerStyle = {paddingTop: `${topPadding}px`};
-
-    const spinnerSize = items.length < 2 ? 'small' : 'large';
-
-    const loadingOverlay = loading ? (
-      <React.Fragment>
-        <div className={styles.SpinnerContainer} style={spinnerStyle}>
-          <Spinner size={spinnerSize} accessibilityLabel="Items are loading" />
-        </div>
-        <div className={styles.LoadingOverlay} />
-      </React.Fragment>
-    ) : null;
-
-    const className = classNames(
-      styles.ItemWrapper,
-      loading && styles['ItemWrapper-isLoading'],
-    );
-    const loadingWithoutItemsMarkup =
-      loading && !this.itemsExist() ? (
-        <div className={className} tabIndex={-1}>
-          {loadingOverlay}
-        </div>
-      ) : null;
-
-    const resourceListClassName = classNames(
-      styles.ResourceList,
-      loading && styles.disabledPointerEvents,
-      selectMode && styles.disableTextSelection,
-    );
-
-    const listMarkup = this.itemsExist() ? (
-      <ul
-        className={resourceListClassName}
-        ref={this.listRef}
-        aria-live="polite"
-        aria-busy={loading}
-      >
-        {loadingOverlay}
-        {items.map(this.renderItem)}
-      </ul>
-    ) : (
-      emptyStateMarkup
-    );
-
-    const context = {
-      selectable: this.selectable(),
-      selectedItems,
-      selectMode,
-      resourceName,
-      loading,
-      onSelectionChange: this.handleSelectionChange,
-      registerCheckableButtons: this.handleCheckableButtonRegistration,
-    };
-
-    return (
-      <ResourceListContext.Provider value={context}>
-        <div className={styles.ResourceListWrapper}>
-          {filterControlMarkup}
-          {headerMarkup}
-          {listMarkup}
-          {loadingWithoutItemsMarkup}
-        </div>
-      </ResourceListContext.Provider>
-    );
-  }
-
-  private itemsExist(items?: Items) {
-    return (items || this.props.items).length > 0;
-  }
-=======
-  };
->>>>>>> 2db2b101
+  };
 
   const setLoadingPosition = useCallback(() => {
     if (listRef.current != null) {
@@ -827,6 +593,7 @@
     !showEmptyState && filterControl && !itemsExist && !loading;
 
   const headerMarkup = !showEmptyState &&
+    showHeader !== false &&
     !showEmptySearchState &&
     (showHeader || needsHeader) &&
     listRef.current && (
@@ -944,6 +711,4 @@
   );
 };
 
-ResourceList.Item = ResourceItem;
-// eslint-disable-next-line import/no-deprecated
-ResourceList.FilterControl = FilterControl;+ResourceList.Item = ResourceItem;