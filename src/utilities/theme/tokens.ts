--- conflicted
+++ resolved
@@ -25,51 +25,31 @@
 
   // Overrides
   overrideLoadingZIndex: '514',
-<<<<<<< HEAD
-  choiceSize: rem('20px'),
-  iconSize: rem('10px'),
-  choiceMargin: rem('1px'),
-  controlBorderWidth: rem('2px'),
-=======
   buttonFontWeight: '500',
   nonNullContent: "''",
   choiceSize: '2rem',
   iconSize: '1rem',
   choiceMargin: '0.1rem',
   controlBorderWidth: '0.2rem',
->>>>>>> 09151fbf
   bannerBorderDefault: buildBannerBorder('--p-border-neutral-subdued'),
   bannerBorderSuccess: buildBannerBorder('--p-border-success-subdued'),
   bannerBorderHighlight: buildBannerBorder('--p-border-highlight-subdued'),
   bannerBorderWarning: buildBannerBorder('--p-border-warning-subdued'),
   bannerBorderCritical: buildBannerBorder('--p-border-critical-subdued'),
-<<<<<<< HEAD
-  thinBorderSubdued: `${rem('1px')} solid var(--p-border-subdued)`,
-  textFieldSpinnerOffset: rem('2px'),
-  textFieldFocusRingOffset: rem('-4px'),
-  textFieldFocusRingBorderRadius: rem('7px'),
-  buttonGroupItemSpacing: rem('-1px'),
-=======
   badgeMixBlendMode: 'luminosity',
   thinBorderSubdued: '0.1rem solid var(--p-border-subdued)',
   textFieldSpinnerOffset: '0.2rem',
   textFieldFocusRingOffset: '-0.4rem',
   textFieldFocusRingBorderRadius: '0.7rem',
   buttonGroupItemSpacing: '-0.1rem',
->>>>>>> 09151fbf
   duration100: '100ms',
   duration150: '150ms',
   easeIn: 'cubic-bezier(0.5, 0.1, 1, 1)',
   ease: 'cubic-bezier(0.4, 0.22, 0.28, 1)',
-<<<<<<< HEAD
-  rangeSliderThumbSizeBase: rem('16px'),
-  rangeSliderThumbSizeActive: rem('24px'),
-=======
   rangeSliderThumbSizeBase: '1.6rem',
   rangeSliderThumbSizeActive: '2.4rem',
   rangeSliderThumbScale: '1.5',
   badgeFontWeight: '400',
->>>>>>> 09151fbf
 };
 
 function buildBannerBorder(cssVar: string) {
