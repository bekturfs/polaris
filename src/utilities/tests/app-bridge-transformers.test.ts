import {ClientApplication} from '@shopify/app-bridge';
import {Button, ButtonGroup, Redirect} from '@shopify/app-bridge/actions';
import {generateRedirect, transformActions} from '../app-bridge-transformers';

function noop() {}

describe('app bridge transformers', () => {
  const appBridge = {} as ClientApplication<{}>;
  const dispatch = jest.fn();
  jest.spyOn(Redirect, 'create').mockReturnValue({dispatch} as any);

  beforeEach(() => {
    jest.clearAllMocks();
  });

  describe('generateRedirect', () => {
    it('returns undefined if no url is provided', () => {
      expect(generateRedirect(appBridge)).toBeUndefined();
    });

    it('action is APP by default', () => {
      const callback = generateRedirect(appBridge, '/path');
      callback!.call(this);

      expect(dispatch).toHaveBeenCalledTimes(1);
      expect(dispatch).toHaveBeenCalledWith(Redirect.Action.APP, '/path');
    });

    it('action is APP when target is APP', () => {
      const callback = generateRedirect(appBridge, '/path', 'APP');
      callback!.call(this);

      expect(dispatch).toHaveBeenCalledTimes(1);
      expect(dispatch).toHaveBeenCalledWith(Redirect.Action.APP, '/path');
    });

    it('action is REMOTE with newContext when external is true', () => {
      const callback = generateRedirect(appBridge, '/path', undefined, true);
      callback!.call(this);

      expect(dispatch).toHaveBeenCalledTimes(1);
      expect(dispatch).toHaveBeenCalledWith(Redirect.Action.REMOTE, {
        url: '/path',
        newContext: true,
      });
    });

    it('action is REMOTE when target is REMOTE', () => {
      const callback = generateRedirect(appBridge, '/path', 'REMOTE');
      callback!.call(this);

      expect(dispatch).toHaveBeenCalledTimes(1);
      expect(dispatch).toHaveBeenCalledWith(Redirect.Action.REMOTE, '/path');
    });

    it('action is ADMIN_PATH when target is ADMIN_PATH', () => {
      const callback = generateRedirect(appBridge, '/path', 'ADMIN_PATH');
      callback!.call(this);

      expect(dispatch).toHaveBeenCalledTimes(1);
      expect(dispatch).toHaveBeenCalledWith(
        Redirect.Action.ADMIN_PATH,
        '/path',
      );
    });
  });

  describe('transformActions', () => {
    let ButtonCreate: jest.SpyInstance;
    let ButtonGroupCreate: jest.SpyInstance;
    const action = {
      content: 'Foo',
      url: '/foo',
      onAction: noop,
    };

    const buttonMock: any = {
      set: jest.fn(),
      subscribe: jest.fn(),
    };

<<<<<<< HEAD
    beforeEach(() => {
      ButtonCreate = jest.spyOn(Button, 'create');
      ButtonCreate.mockReturnValue(buttonMock);

      ButtonGroupCreate = jest.spyOn(ButtonGroup, 'create');
      ButtonGroupCreate.mockImplementation((...args) => args);
    });

    afterEach(() => {
      jest.clearAllMocks();
    });
=======
    const buttonGroupMock: any = (...args: any) => args;

    jest.spyOn(Button, 'create').mockReturnValue(buttonMock);
    jest.spyOn(ButtonGroup, 'create').mockImplementation(buttonGroupMock);
>>>>>>> 9181edd7

    it('accepts undefined actions', () => {
      const buttons = transformActions(appBridge, {});

      expect(buttons).toStrictEqual({
        primary: undefined,
        secondary: [],
      });
    });

    it('transforms primary and secondary actions', () => {
      const buttons = transformActions(appBridge, {
        primaryAction: action,
        secondaryActions: [action],
      });

      expect(buttons).toStrictEqual({
        primary: buttonMock,
        secondary: [buttonMock],
      });
    });

    it('transforms action groups', () => {
      const buttons = transformActions(appBridge, {
        secondaryActions: [action],
        actionGroups: [{title: 'Bar', actions: [action]}],
      });

      expect(buttons).toStrictEqual({
        primary: undefined,
        secondary: [
          buttonMock,
          [appBridge, {label: 'Bar', buttons: [buttonMock]}],
        ],
      });
    });

    it('creates a button', () => {
      transformActions(appBridge, {
        primaryAction: action,
      });

      expect(Button.create).toHaveBeenCalledTimes(1);
      expect(Button.create).toHaveBeenCalledWith(appBridge, {
        label: 'Foo',
        disabled: undefined,
      });
    });

    it('creates a danger button', () => {
      transformActions(appBridge, {
        primaryAction: {
          content: 'Foo',
          url: '/foo',
          onAction: noop,
          destructive: true,
        },
      });

      expect(Button.create).toHaveBeenCalledTimes(1);
      expect(Button.create).toHaveBeenCalledWith(appBridge, {
        label: 'Foo',
        style: Button.Style.Danger,
      });
    });

    it('subscribes to the action and redirect callbacks', () => {
      transformActions(appBridge, {
        primaryAction: action,
      });

      expect(buttonMock.subscribe).toHaveBeenCalledTimes(2);
      expect(buttonMock.subscribe).toHaveBeenCalledWith(
        Button.Action.CLICK,
        noop,
      );

      const [firstArg, secondArg] = buttonMock.subscribe.mock.calls[1];

      expect(firstArg).toBe(Button.Action.CLICK);
      secondArg();
      expect(dispatch).toHaveBeenCalledTimes(1);
    });

    it('only subscribes to the action callback', () => {
      transformActions(appBridge, {primaryAction: {onAction: noop}});

      expect(buttonMock.subscribe).toHaveBeenCalledTimes(1);
      expect(buttonMock.subscribe).toHaveBeenCalledWith(
        Button.Action.CLICK,
        noop,
      );
    });

    it('only subscribes to the redirect callback', () => {
      transformActions(appBridge, {primaryAction: {url: '/foo'}});

      expect(buttonMock.subscribe).toHaveBeenCalledTimes(1);
      const [firstArg, secondArg] = buttonMock.subscribe.mock.calls[0];
      expect(firstArg).toBe(Button.Action.CLICK);
      secondArg();
      expect(dispatch).toHaveBeenCalledTimes(1);
    });
  });
});<|MERGE_RESOLUTION|>--- conflicted
+++ resolved
@@ -79,7 +79,6 @@
       subscribe: jest.fn(),
     };
 
-<<<<<<< HEAD
     beforeEach(() => {
       ButtonCreate = jest.spyOn(Button, 'create');
       ButtonCreate.mockReturnValue(buttonMock);
@@ -91,12 +90,6 @@
     afterEach(() => {
       jest.clearAllMocks();
     });
-=======
-    const buttonGroupMock: any = (...args: any) => args;
-
-    jest.spyOn(Button, 'create').mockReturnValue(buttonMock);
-    jest.spyOn(ButtonGroup, 'create').mockImplementation(buttonGroupMock);
->>>>>>> 9181edd7
 
     it('accepts undefined actions', () => {
       const buttons = transformActions(appBridge, {});
