--- conflicted
+++ resolved
@@ -1,10 +1,5 @@
 import {useContext} from 'react';
-<<<<<<< HEAD
-=======
 
-import {useAppBridge} from '../app-bridge';
-
->>>>>>> 86e72e90
 import {FrameContext} from './context';
 
 export function useFrame() {
