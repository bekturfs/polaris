--- conflicted
+++ resolved
@@ -20,17 +20,6 @@
       OriginalComponent,
     ) as React.ComponentType<ComposedProps>;
     // eslint-disable-next-line react/display-name
-<<<<<<< HEAD
-    return (React.forwardRef<Props>(
-      (props: Props, ref: React.RefObject<any>) => {
-        return (
-          <RefProvider value={{forwardedRef: ref}}>
-            <Result {...props} />
-          </RefProvider>
-        );
-      },
-    ) as unknown) as ReactComponent<Props> & C;
-=======
     return (React.forwardRef<Props>((props: any, ref: React.RefObject<any>) => {
       return (
         <RefProvider value={{forwardedRef: ref}}>
@@ -39,6 +28,5 @@
       );
     }) as unknown) as React.ComponentType<Props> &
       NonReactStatics<typeof OriginalComponent>;
->>>>>>> c66fd76c
   };
 }