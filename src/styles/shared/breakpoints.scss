<<<<<<< HEAD
=======
$has-nav: false !default;

$page-max-width: layout-width(primary, max) + layout-width(secondary, max) +
  layout-width(inner-spacing);

>>>>>>> 405f8a45
$stacked-content: em(
  layout-width(primary, min) + layout-width(secondary, min) +
    layout-width(inner-spacing)
);
$not-condensed-content: em(layout-width(page-content, not-condensed));
$partially-condensed-content: em(
  layout-width(page-content, partially-condensed)
);

$not-condensed-outer-spacing: em(2 * layout-width(outer-spacing, max));
$partially-condensed-outer-spacing: em(2 * layout-width(outer-spacing, min));

$not-condensed-min-page: $not-condensed-content + $not-condensed-outer-spacing;
$partially-condensed-min-page: $partially-condensed-content +
  $partially-condensed-outer-spacing;

$nav-size: em(layout-width(nav));
$nav-min-window: em(layout-width(page-with-nav));

@function breakpoint($value, $adjustment: 0) {
  $adjusted-value: em($adjustment);

  // Reduces chances to have a style void
  // between two media queries
  // See https://github.com/sass-mq/sass-mq/issues/6
  @if ($adjustment == -1px) {
    $adjusted-value: -0.01em;
  } @else if ($adjustment == 1px) {
    $adjusted-value: 0.01em;
  }

  @return em($value) + $adjusted-value;
}

// These end up being too awkward because they are already multiline.
// stylelint-disable at-rule-name-space-after
// stylelint-disable media-query-list-comma-space-after
// stylelint-disable max-line-length

@mixin page-content-breakpoint-before($size) {
  $size: breakpoint($size);

  @if $size < $partially-condensed-content {
    // prettier-ignore
    [data-has-navigation] #{if(&, "&", "*")} {
      @media
        (max-width: #{min($nav-min-window, $size)}),
        (min-width: #{$nav-min-window}) and (max-width: #{$nav-size + $size}) {
          @content;
      }
    }

    @media (max-width: #{$size}) {
      @content;
    }
  } @else if $size < $not-condensed-content {
    // prettier-ignore
    [data-has-navigation] #{if(&, "&", "*")} {
      @media
        (max-width: #{min($nav-min-window, $size + $partially-condensed-outer-spacing)}),
        (min-width: #{$nav-min-window}) and (max-width: #{$nav-size + $size + $not-condensed-outer-spacing}) {
          @content;
      }
    }

    @media (max-width: #{$size + $partially-condensed-outer-spacing}) {
      @content;
    }
  } @else {
    // prettier-ignore
    [data-has-navigation] #{if(&, "&", "*")} {
      @media
        (max-width: #{min($nav-min-window, $size + $partially-condensed-outer-spacing)}),
        (min-width: #{$nav-min-window}) and (max-width: #{$nav-size + $size + $not-condensed-outer-spacing}) {
          @content;
      }
    }

    @media (max-width: #{$size + $not-condensed-outer-spacing}) {
      @content;
    }
  }
}

@mixin page-content-breakpoint-after($size) {
  $size: breakpoint($size);

  @if $size < $partially-condensed-content {
    // prettier-ignore
    [data-has-navigation] #{if(&, "&", "*")} {
      @media
        (max-width: #{$nav-min-window}) and (min-width: #{$size}),
        (min-width: #{$nav-size + $size}) {
          @content;
      }
    }

    @media (min-width: #{$size}) {
      @content;
    }
  } @else if $size < $not-condensed-content {
    // prettier-ignore
    [data-has-navigation] #{if(&, "&", "*")} {
      @media
        (max-width: #{$nav-min-window}) and (min-width: #{$size + $partially-condensed-outer-spacing}),
        (min-width: #{$nav-size + $size + $partially-condensed-outer-spacing}) {
          @content;
      }
    }

    @media (min-width: #{$size + $partially-condensed-outer-spacing}) {
      @content;
    }
  } @else {
    // prettier-ignore
    [data-has-navigation] #{if(&, "&", "*")} {
      @media
        (max-width: #{$nav-min-window}) and (min-width: #{$size + $not-condensed-outer-spacing}),
        (min-width: #{$nav-size + $size + $not-condensed-outer-spacing}) {
          @content;
      }
    }

    @media (min-width: #{$size + $not-condensed-outer-spacing}) {
      @content;
    }
  }
}

// stylelint-enable max-line-length
// stylelint-enable media-query-list-comma-space-after
// stylelint-enable at-rule-name-space-after

@mixin breakpoint-after($breakpoint, $inclusive: true) {
  @media (min-width: #{breakpoint($breakpoint, if($inclusive, 0, 1px))}) {
    @content;
  }
}

@mixin breakpoint-before($breakpoint, $inclusive: true) {
  @media (max-width: #{breakpoint($breakpoint, if($inclusive, 0, -1px))}) {
    @content;
  }
}

@mixin page-when-not-max-width() {
  @include breakpoint-before($page-max-width) {
    @content;
  }
}

@mixin page-content-when-layout-stacked() {
  @include page-content-breakpoint-before($stacked-content) {
    @content;
  }
}

@mixin page-content-when-layout-not-stacked() {
  @include page-content-breakpoint-after($stacked-content) {
    @content;
  }
}

@mixin page-content-when-partially-condensed() {
  @include page-content-breakpoint-before($not-condensed-content) {
    @content;
  }
}

@mixin page-content-when-not-partially-condensed() {
  @include page-content-breakpoint-after($not-condensed-content) {
    @content;
  }
}

@mixin page-content-when-fully-condensed() {
  @include page-content-breakpoint-before($partially-condensed-content) {
    @content;
  }
}

@mixin page-content-when-not-fully-condensed() {
  @include page-content-breakpoint-after($partially-condensed-content) {
    @content;
  }
}

@mixin frame-when-nav-displayed() {
  @include breakpoint-after(layout-width(page-with-nav)) {
    @content;
  }
}

@mixin frame-when-nav-hidden() {
  @include breakpoint-before(layout-width(page-with-nav), false) {
    @content;
  }
}<|MERGE_RESOLUTION|>--- conflicted
+++ resolved
@@ -1,11 +1,3 @@
-<<<<<<< HEAD
-=======
-$has-nav: false !default;
-
-$page-max-width: layout-width(primary, max) + layout-width(secondary, max) +
-  layout-width(inner-spacing);
-
->>>>>>> 405f8a45
 $stacked-content: em(
   layout-width(primary, min) + layout-width(secondary, min) +
     layout-width(inner-spacing)
