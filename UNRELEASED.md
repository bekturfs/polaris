--- conflicted
+++ resolved
@@ -12,11 +12,8 @@
 
 ### Bug fixes
 
-<<<<<<< HEAD
 - Fixed Popover not opening in a small Scrollable container ([#658](https://github.com/Shopify/polaris-react/pull/658))
-=======
 - Removed min-width from `FormLayout` `Items` and applying it only to `Items` used inside a `FormLayout.Group` ([#650](https://github.com/Shopify/polaris-react/pull/650))
->>>>>>> c1d16b49
 
 ### Documentation
 
