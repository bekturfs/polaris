--- conflicted
+++ resolved
@@ -12,17 +12,8 @@
 
 ### Bug fixes
 
-<<<<<<< HEAD
 - Fixed the `focused` prop on `TextField` so it sets the focus state ([#985](https://github.com/Shopify/polaris-react/pull/985))
-- Fixed `type="number"` `TextField` to prevent conditions where press-and-hold could increment or decrement infinitely ([#1029](https://github.com/Shopify/polaris-react/pull/1029))
-- Fixed the top border of `DataTable` overlapping its container’s border ([#975](https://github.com/Shopify/polaris-react/pull/975))
-- Fixed the `DataTable` sort direction not reversing on second sort of the initially sorted column ([#918](https://github.com/Shopify/polaris-react/pull/918)) (thanks [@tabrez96](https://github.com/tabrez96) for the [issue report](https://github.com/Shopify/polaris-react/issues/873))
-- Changed the offset from 5px to 4px in `Tooltip` between activator and message to be consistent with `Popover` ([#1019](https://github.com/Shopify/polaris-react/pull/1019))
-- Fixed `Card` header not showing when `title` empty or not set ([#1031](https://github.com/Shopify/polaris-react/pull/1032))
-- Fixed an issue on Chrome when you use a `TextField` inside `Collapsible` which is inside a scrollable element, the text disappeared if you focused a fully hidden `TextField` ([#1047](https://github.com/Shopify/polaris-react/pull/1047))
 
-=======
->>>>>>> 1cf3f2a7
 ### Documentation
 
 ### Development workflow
