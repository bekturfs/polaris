# Unreleased changes

Use [the changelog guidelines](https://git.io/polaris-changelog-guidelines) to format new entries. 💜

<<<<<<< HEAD
# Unreleased changes

### New components

#### [Autocomplete](https://polaris.shopify.com/components/forms/autocomplete)

Use the autocomplete component to present a searchable and selectable list of options attached to an input field.
=======
---

### Documentation

- Updated banner guidelines to make it clearer when success banners should be used vs success toasts. ([#2046](https://github.com/Shopify/polaris-react/pull/2046))
- Added examples for iOS and Android section header ([#1918](https://github.com/Shopify/polaris-react/pull/1918))
- Added examples for iOS and Android thumbnail ([#1962](https://github.com/Shopify/polaris-react/pull/1962))
- Added examples for iOS and Android empty state ([#2021](https://github.com/Shopify/polaris-react/pull/2021))
- Added examples for iOS and Android text field ([#1893](https://github.com/Shopify/polaris-react/pull/1893))
- Added examples for iOS and Android select ([#2041](https://github.com/Shopify/polaris-react/pull/2041))
- Added examples for iOS and Android keyboard accessories ([#2033](https://github.com/Shopify/polaris-react/pull/2033))
- Added examples for iOS and Android collapsible ([#2031](https://github.com/Shopify/polaris-react/pull/2031))
- Added examples for iOS and Android list ([#2030](https://github.com/Shopify/polaris-react/pull/2030))

## 2.6.1 - 2018-08-21

### Development workflow

- Moved `pa11y` and `object-hash` from dependencies to devDependencies ([#2003](https://github.com/Shopify/polaris-react/pull/2003))

### Bug fixes

- Fixed inconsistent drop zone error styling ([#1981](https://github.com/Shopify/polaris-react/pull/1981))
>>>>>>> fe099d83
<|MERGE_RESOLUTION|>--- conflicted
+++ resolved
@@ -2,16 +2,13 @@
 
 Use [the changelog guidelines](https://git.io/polaris-changelog-guidelines) to format new entries. 💜
 
-<<<<<<< HEAD
-# Unreleased changes
+---
 
 ### New components
 
 #### [Autocomplete](https://polaris.shopify.com/components/forms/autocomplete)
 
 Use the autocomplete component to present a searchable and selectable list of options attached to an input field.
-=======
----
 
 ### Documentation
 
@@ -23,15 +20,4 @@
 - Added examples for iOS and Android select ([#2041](https://github.com/Shopify/polaris-react/pull/2041))
 - Added examples for iOS and Android keyboard accessories ([#2033](https://github.com/Shopify/polaris-react/pull/2033))
 - Added examples for iOS and Android collapsible ([#2031](https://github.com/Shopify/polaris-react/pull/2031))
-- Added examples for iOS and Android list ([#2030](https://github.com/Shopify/polaris-react/pull/2030))
-
-## 2.6.1 - 2018-08-21
-
-### Development workflow
-
-- Moved `pa11y` and `object-hash` from dependencies to devDependencies ([#2003](https://github.com/Shopify/polaris-react/pull/2003))
-
-### Bug fixes
-
-- Fixed inconsistent drop zone error styling ([#1981](https://github.com/Shopify/polaris-react/pull/1981))
->>>>>>> fe099d83
+- Added examples for iOS and Android list ([#2030](https://github.com/Shopify/polaris-react/pull/2030))