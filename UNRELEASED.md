--- conflicted
+++ resolved
@@ -10,11 +10,8 @@
 
 ### Bug fixes
 
-<<<<<<< HEAD
-=======
 - Add position relative back to FrameContent [#3259](https://github.com/Shopify/polaris-react/pull/3259)
 
->>>>>>> f8f355c8
 ### Documentation
 
 ### Development workflow
