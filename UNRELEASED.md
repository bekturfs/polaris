# Unreleased changes

Use [the changelog guidelines](https://git.io/polaris-changelog-guidelines) to format new entries. 💜

**Use the `🤖Skip Changelog` label to ignore a failing changelog check** in your pull request if you feel the code changes do not warrant a changelog entry.

---

### Breaking changes

### Enhancements

### Bug fixes

<<<<<<< HEAD
- Fixed inconsistent padding of sections in `Modal` ([#2072](https://github.com/Shopify/polaris-react/pull/2072))
=======
- Fixed animation for Modal when being rendered asynchronously ([#2076](https://github.com/Shopify/polaris-react/pull/2076))
- Updated `TextField` `min` and `max` type from `number` to `number | string` to allow min/max dates ([#1991](https://github.com/Shopify/polaris-react/pull/1991))
>>>>>>> cd2cb606

### Documentation

### Development workflow

### Dependency upgrades

- Updated Prettier to v1.18.2 ([#2070](https://github.com/Shopify/polaris-react/pull/2070))

### Code quality

- Migrated `ActionMenu.RollupAction`, `Autocomplete`, `Card`, `EmptySearchResult`, `Form`, `SkeletonPage` and `TopBar` to use hooks instead of withAppProvider ([#2065](https://github.com/Shopify/polaris-react/pull/2065))
- Added `useUniqueId` hook that can be used to get a unique id that remains consistent between rerenders and updated components to use it where appropriate ([#2079](https://github.com/Shopify/polaris-react/pull/2079))

### Deprecations<|MERGE_RESOLUTION|>--- conflicted
+++ resolved
@@ -12,12 +12,9 @@
 
 ### Bug fixes
 
-<<<<<<< HEAD
 - Fixed inconsistent padding of sections in `Modal` ([#2072](https://github.com/Shopify/polaris-react/pull/2072))
-=======
 - Fixed animation for Modal when being rendered asynchronously ([#2076](https://github.com/Shopify/polaris-react/pull/2076))
 - Updated `TextField` `min` and `max` type from `number` to `number | string` to allow min/max dates ([#1991](https://github.com/Shopify/polaris-react/pull/1991))
->>>>>>> cd2cb606
 
 ### Documentation
 
