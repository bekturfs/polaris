--- conflicted
+++ resolved
@@ -10,12 +10,9 @@
 
 ### Enhancements
 
-<<<<<<< HEAD
 - Changed border color of `Drop zone` to have better contrast from the background and to be lighter when disabled ([#2119](https://github.com/Shopify/polaris-react/pull/2119))
-=======
 - Adjusted search results overlay to take up 100% height of the screen on small screens and to match the width of the search bar on large screens. ([#2103](https://github.com/Shopify/polaris-react/pull/2103))
 - Added skipToContentTarget prop to Frame component ([#2080](https://github.com/Shopify/polaris-react/pull/2080))
->>>>>>> 56f543db
 
 ### Bug fixes
 
