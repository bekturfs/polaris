--- conflicted
+++ resolved
@@ -21,7 +21,6 @@
 
 ### Bug fixes
 
-<<<<<<< HEAD
 - Fixed an accessibility issue where high contrast styles wouldn’t be applied to the `Tag` component ([#3810](https://github.com/Shopify/polaris-react/pull/3810))
 - `plain` variant `children` no longer remain visible while `loading` for `Button` ([#3709](https://github.com/Shopify/polaris-react/pull/3709))
 - No longer spin `disclosure` 180deg when toggling between `up` and `down` on `Button` ([#3709](https://github.com/Shopify/polaris-react/pull/3709))
@@ -65,8 +64,6 @@
 - Fixed `ActionList` not rendering `.active` indicator ([#3854](https://github.com/Shopify/polaris-react/pull/3854))
 - Prevent loss of focus when clicking clear all filters in `Filters` ([#3754](https://github.com/Shopify/polaris-react/pull/3754))
 
-=======
->>>>>>> 5d798c83
 ### Documentation
 
 ### Development workflow
