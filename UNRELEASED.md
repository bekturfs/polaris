--- conflicted
+++ resolved
@@ -8,12 +8,10 @@
 
 ### Enhancements
 
-<<<<<<< HEAD
 ### Bug fixes
 
 ### Documentation
 
-=======
 - Added a `dismissOnMouseOut` prop to `Tooltip` to dismiss Tooltip once pointer is no longer over children ([#3086](https://github.com/Shopify/polaris-react/pull/3086))
 
 ### Bug fixes
@@ -26,17 +24,13 @@
 - Updated Polaris to the latest version in the [CDN Styles example](https://github.com/Shopify/polaris-react/tree/master/examples/cdn-styles?rgh-link-date=2020-06-12T21%3A05%3A52Z) ([#3068](https://github.com/Shopify/polaris-react/pull/3068))
 - Updated `TextField` example to use a number instead of a boolean ([#3114](https://github.com/Shopify/polaris-react/pull/3114))
 
->>>>>>> 95acf421
 ### Development workflow
 
 ### Dependency upgrades
 
 ### Code quality
 
-<<<<<<< HEAD
-=======
 - Updated linting to prefer the fragment shorthand `<>` instead of `<React.Fragment>` ([#3133](https://github.com/Shopify/polaris-react/pull/3133))
 - Updated how we access React exports such as React.Component and React.PureComponent to help treeshakability ([#3133](https://github.com/Shopify/polaris-react/pull/3133))
 
->>>>>>> 95acf421
 ### Deprecations