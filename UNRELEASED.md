--- conflicted
+++ resolved
@@ -6,11 +6,8 @@
 
 ### Enhancements
 
-<<<<<<< HEAD
-=======
 - Added `id` prop to `Layout` and `Heading` for hash linking ([#4307](https://github.com/Shopify/polaris-react/pull/4307))
 
->>>>>>> 48258e0f
 ### Bug fixes
 
 ### Documentation
