--- conflicted
+++ resolved
@@ -15,13 +15,10 @@
 
 ### Bug fixes
 
-<<<<<<< HEAD
 - Doesn't render `MenuActions` if no actions are passed to an `actionGroups` item inside `Page` ([2266](https://github.com/Shopify/polaris-react/pull/2266))
-=======
 - Fixed issue with `Stack` where a `Stack.Item` was not getting a minimum width ([2273](https://github.com/Shopify/polaris-react/pull/2273))
 - Fixed issue with `Filters` applying inconsistent border styles to sibling filters and when
   there is only one filter in the filter list ([2284](https://github.com/Shopify/polaris-react/pull/2284))
->>>>>>> 0dcfbe26
 
 ### Documentation
 
@@ -36,10 +33,7 @@
 
 - Migrated `DateSelector` to use hooks instead of withAppProvider ([#2193](https://github.com/Shopify/polaris-react/pull/2193))
 - Migrated `Toast` to use hooks ([#2222](https://github.com/Shopify/polaris-react/pull/2222))
-<<<<<<< HEAD
-=======
 - Removed `link`, `theme` and `scrollLockManager` from the object returned by withAppProvider as nothing consumes them any more ([#2277](https://github.com/Shopify/polaris-react/pull/2277))
->>>>>>> 0dcfbe26
 
 ### Deprecations
 
