--- conflicted
+++ resolved
@@ -8,10 +8,8 @@
 
 ### Enhancements
 
-<<<<<<< HEAD
 ### Bug fixes
 
-=======
 - Updated Textfield with a type of number to not render a spinner if step is set to 0 ([#3477](https://github.com/Shopify/polaris-react/pull/3477))
 - Refactored `Portal` to render all `Portals` in a single container ([#3544](https://github.com/Shopify/polaris-react/pull/3544))
 
@@ -19,7 +17,6 @@
 
 - Fixed `Filters` overflow ([#3532](https://github.com/Shopify/polaris-react/pull/3532))
 
->>>>>>> 5b08e9f4
 ### Documentation
 
 ### Development workflow
