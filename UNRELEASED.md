# Unreleased changes

### Breaking changes

### Enhancements

### Bug fixes

<<<<<<< HEAD
- Removed reference to `window` in `DropZone` ([#2532](https://github.com/Shopify/polaris-react/pull/2532))
=======
- Fixed a regression in `TrapFocus` that prevented focus outside of an `iframe` ([#2530](https://github.com/Shopify/polaris-react/pull/2530))
>>>>>>> f494c954

### Documentation

### Development workflow

### Dependency upgrades

### Code quality

### Deprecations<|MERGE_RESOLUTION|>--- conflicted
+++ resolved
@@ -6,11 +6,8 @@
 
 ### Bug fixes
 
-<<<<<<< HEAD
 - Removed reference to `window` in `DropZone` ([#2532](https://github.com/Shopify/polaris-react/pull/2532))
-=======
 - Fixed a regression in `TrapFocus` that prevented focus outside of an `iframe` ([#2530](https://github.com/Shopify/polaris-react/pull/2530))
->>>>>>> f494c954
 
 ### Documentation
 
