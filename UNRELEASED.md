# Unreleased changes

Use [the changelog guidelines](https://git.io/polaris-changelog-guidelines) to format new entries. 💜

**Use the `Skip Changelog` label to ignore a failing changelog check** in your pull request if you feel the code changes do not warrant a changelog entry.

---

### Breaking changes

### New components

### Enhancements

<<<<<<< HEAD
- When automating pull requests on publish we allow the update of polaris to fail and we now retry.
- There is now an array of repositories where pull requests get automatically made updating polaris.
- Track Polaris version information in App Bridge actions
- Re-added the navigation’s border-right ([#1096](https://github.com/Shopify/polaris-react/pull/1096))
- Added `onScrolledToBottom` prop to `Modal` ([#1117](https://github.com/Shopify/polaris-react/pull/1117))
- Updated `Navigation.Item` to use `Icon` when `iconBody` prop is passed in. Renders these icons in an `img` tag now. ([#1094](https://github.com/Shopify/polaris-react/pull/1094))
=======
- Updated `Navigation` badge prop to accept a react node ([#1142](https://github.com/Shopify/polaris-react/pull/1142))
>>>>>>> 6ac63197

### Bug fixes

- Fixed unnecessary height on `TextField` due to unhandled carriage returns ([#901](https://github.com/Shopify/polaris-react/pull/901))

### Documentation

- Added accessibility documentation for `Checkbox`, `RadioButton`, and `ChoiceList` ([#1145](https://github.com/Shopify/polaris-react/pull/1145))

### Development workflow

### Dependency upgrades

### Code quality

### Deprecations<|MERGE_RESOLUTION|>--- conflicted
+++ resolved
@@ -12,16 +12,8 @@
 
 ### Enhancements
 
-<<<<<<< HEAD
+- Updated `Navigation` badge prop to accept a react node ([#1142](https://github.com/Shopify/polaris-react/pull/1142))
 - When automating pull requests on publish we allow the update of polaris to fail and we now retry.
-- There is now an array of repositories where pull requests get automatically made updating polaris.
-- Track Polaris version information in App Bridge actions
-- Re-added the navigation’s border-right ([#1096](https://github.com/Shopify/polaris-react/pull/1096))
-- Added `onScrolledToBottom` prop to `Modal` ([#1117](https://github.com/Shopify/polaris-react/pull/1117))
-- Updated `Navigation.Item` to use `Icon` when `iconBody` prop is passed in. Renders these icons in an `img` tag now. ([#1094](https://github.com/Shopify/polaris-react/pull/1094))
-=======
-- Updated `Navigation` badge prop to accept a react node ([#1142](https://github.com/Shopify/polaris-react/pull/1142))
->>>>>>> 6ac63197
 
 ### Bug fixes
 
