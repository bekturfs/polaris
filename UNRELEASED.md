--- conflicted
+++ resolved
@@ -13,16 +13,8 @@
 ### New components
 
 ### Enhancements
-
-<<<<<<< HEAD
-- Updated `polaris-tokens` from `2.3.0` to `2.5.0` and converted all use of `duration` values ([#1268](https://github.com/Shopify/polaris-react/pull/1268))
-- More consistent use of `text-breakword` mixin ([#1306](https://github.com/Shopify/polaris-react/pull/1306))
-- Added an icon and screen reader hint when `Link` opens a new tab ([#1247](https://github.com/Shopify/polaris-react/pull/1247))
-
 – Enhanced `NavigationItem`s colour accessibility for `active`, `focus`, `hover` and `Selected` states([1304](https://github.com/Shopify/polaris-react/pull/1304))
 
-=======
->>>>>>> 449a8c30
 ### Bug fixes
 
 ### Documentation
