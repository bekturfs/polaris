--- conflicted
+++ resolved
@@ -12,11 +12,8 @@
 
 ### Bug fixes
 
-<<<<<<< HEAD
-=======
 - Fixed incorrect `icon` color of `Button` when `destructive` and `plain` ([#2958](https://github.com/Shopify/polaris-react/issues/2958))
 
->>>>>>> bf42c057
 ### Documentation
 
 ### Development workflow
