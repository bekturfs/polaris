--- conflicted
+++ resolved
@@ -20,15 +20,12 @@
 
 ### Bug fixes
 
-<<<<<<< HEAD
 - Fixed unnecessary height on `TextField` due to unhandled carriage returns ([#901](https://github.com/Shopify/polaris-react/pull/901))
 - Removed unused context in `Collapsible` ([#1114](https://github.com/Shopify/polaris-react/issues/1114))
-=======
 - Fixed an issue where the JavaScript breakpoints incorrectly set the navigation bar collapsed breakpoint ([#1475](https://github.com/Shopify/polaris-react/pull/1475))
 - Added a border to `Toast` messages to make them more visible in Windows high contrast mode ([#1469](https://github.com/Shopify/polaris-react/pull/1469))
 - Add `box-shadow` to the `Banner` to make it more visible in Windows high contrast mode ([#1481](https://github.com/Shopify/polaris-react/pull/1481))
 - Add `box-shadow` to the `Card` to make it more visible in Windows high contrast mode ([#1524](https://github.com/Shopify/polaris-react/pull/1524))
->>>>>>> c66fd76c
 
 ### Documentation
 
