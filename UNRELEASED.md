--- conflicted
+++ resolved
@@ -8,11 +8,8 @@
 
 ### Bug fixes
 
-<<<<<<< HEAD
 - Fixed `ToastProps` type not being exported ([#722](https://github.com/Shopify/polaris-react/pull/722))
-=======
 - Fixed Shopify App Bridge import issues in `AppProvider` and `enzyme` test utilities ([#720](https://github.com/Shopify/polaris-react/pull/720))
->>>>>>> 1e723571
 
 ### Documentation
 
