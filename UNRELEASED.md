--- conflicted
+++ resolved
@@ -8,11 +8,8 @@
 
 ### Bug fixes
 
-<<<<<<< HEAD
-=======
 - Fixed performance of `ResourceItem` due to inclusion of `children` in deep prop comparison within `shouldComponentUpdate` ([#2936](https://github.com/Shopify/polaris-react/pull/2936))
 
->>>>>>> 44ab9cbf
 ### Documentation
 
 ### Development workflow
