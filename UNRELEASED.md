--- conflicted
+++ resolved
@@ -8,11 +8,8 @@
 
 ### Bug fixes
 
-<<<<<<< HEAD
-=======
 - Reverted popover exit timeout to avoid race conditions ([#4633](https://github.com/Shopify/polaris-react/pull/4633))
 
->>>>>>> 2667666d
 ### Documentation
 
 ### Development workflow
