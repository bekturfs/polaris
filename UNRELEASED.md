# Unreleased changes

Use [the changelog guidelines](https://git.io/polaris-changelog-guidelines) to format new entries. 💜

**Use the `🤖Skip Changelog` label to ignore a failing changelog check** in your pull request if you feel the code changes do not warrant a changelog entry.

---

### Breaking changes

### Enhancements

- Added `pressed` state to `Button` ([#2148](https://github.com/Shopify/polaris-react/pull/2148))

### Bug fixes

<<<<<<< HEAD
- Doesn't render `MenuActions` if no actions are passed to an `actionGroups` item inside `Page` ([2266](https://github.com/Shopify/polaris-react/pull/2266))
- Fixed issue with `Stack` where a `Stack.Item` was not getting a minimum width ([2273](https://github.com/Shopify/polaris-react/pull/2273))
- Fixed issue with `Filters` applying inconsistent border styles to sibling filters and when
  there is only one filter in the filter list ([2284](https://github.com/Shopify/polaris-react/pull/2284))

=======
>>>>>>> aead5926
### Documentation

### Development workflow

### Dependency upgrades

### Code quality

### Deprecations

### Development workflow<|MERGE_RESOLUTION|>--- conflicted
+++ resolved
@@ -14,15 +14,7 @@
 
 ### Bug fixes
 
-<<<<<<< HEAD
-- Doesn't render `MenuActions` if no actions are passed to an `actionGroups` item inside `Page` ([2266](https://github.com/Shopify/polaris-react/pull/2266))
-- Fixed issue with `Stack` where a `Stack.Item` was not getting a minimum width ([2273](https://github.com/Shopify/polaris-react/pull/2273))
-- Fixed issue with `Filters` applying inconsistent border styles to sibling filters and when
-  there is only one filter in the filter list ([2284](https://github.com/Shopify/polaris-react/pull/2284))
-
-=======
->>>>>>> aead5926
-### Documentation
+- Doesn't render `MenuActions` if no actions are passed to an `actionGroups` item inside `Page` ([2266](https://github.com/Shopify/polaris-react/pull/2266))### Documentation
 
 ### Development workflow
 
