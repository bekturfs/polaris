--- conflicted
+++ resolved
@@ -10,11 +10,8 @@
 
 - Hide `ActionMenu`, `Actions`, `RollupActions` menu popover overlays when printing ([#3277](https://github.com/Shopify/polaris-react/pull/3277))
 
-<<<<<<< HEAD
-=======
 ### Bug fixes
 
->>>>>>> 23042068
 ### Documentation
 
 ### Development workflow
