# Unreleased changes

### Breaking changes

### New components

### Enhancements

- Removed `max-height` property from `Tooltip` ([#2908](https://github.com/Shopify/polaris-react/pull/2908))
- Update `TopBar.Menu` to be properly themed in active, hover and focused state ([#2928](https://github.com/Shopify/polaris-react/pull/2928))

### Bug fixes

<<<<<<< HEAD
- Fixed right padding styling issue with the `Tag` component and remove right padding on a removable `Tag` ([#2860](https://github.com/Shopify/polaris-react/pull/2860)).
- Fixed secondary navigation spacing when no icon is present ([#2874](https://github.com/Shopify/polaris-react/pull/2874)).
- Added functionality that hides the `ResourceList` when `showHeader` is set to `false` explicitly ([#2885](https://github.com/Shopify/polaris-react/pull/2885)).
=======
- Fixed `Tag` submitting forms when `onClick` is set ([#2895](https://github.com/Shopify/polaris-react/pull/2895))
- Fixed `DescriptionList` content overflowing when `term` or `description` have long unbroken words ([#2880](https://github.com/Shopify/polaris-react/pull/2880))
>>>>>>> d9b19cc6

### Documentation

### Development workflow

- Fixed automatic pull request generation for `web` and `styleguide` when updating Polaris ([#2892](https://github.com/Shopify/polaris-react/pull/2892))
- Added an example to `Layout` that showcases how to space a banner ([#2929](https://github.com/Shopify/polaris-react/pull/2929))

### Dependency upgrades

### Code quality

### Deprecations<|MERGE_RESOLUTION|>--- conflicted
+++ resolved
@@ -11,14 +11,11 @@
 
 ### Bug fixes
 
-<<<<<<< HEAD
 - Fixed right padding styling issue with the `Tag` component and remove right padding on a removable `Tag` ([#2860](https://github.com/Shopify/polaris-react/pull/2860)).
 - Fixed secondary navigation spacing when no icon is present ([#2874](https://github.com/Shopify/polaris-react/pull/2874)).
 - Added functionality that hides the `ResourceList` when `showHeader` is set to `false` explicitly ([#2885](https://github.com/Shopify/polaris-react/pull/2885)).
-=======
 - Fixed `Tag` submitting forms when `onClick` is set ([#2895](https://github.com/Shopify/polaris-react/pull/2895))
 - Fixed `DescriptionList` content overflowing when `term` or `description` have long unbroken words ([#2880](https://github.com/Shopify/polaris-react/pull/2880))
->>>>>>> d9b19cc6
 
 ### Documentation
 
