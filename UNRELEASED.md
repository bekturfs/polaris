--- conflicted
+++ resolved
@@ -8,8 +8,6 @@
 
 ### Bug fixes
 
-<<<<<<< HEAD
-=======
 - Fixed a bug in `Banner` where loading state wasn't getting passed to `primaryAction` ([#4338](https://github.com/Shopify/polaris-react/pull/4338))
 - Fixed `Popover` not correctly positioning itself ([#4357](https://github.com/Shopify/polaris-react/pull/4357))
 - Fixed a bug `TextField` where Safari would render the incorrect text color ([#4344](https://github.com/Shopify/polaris-react/pull/4344))
@@ -23,7 +21,6 @@
 - Fixed a bug in `Option` where the label would cause scrollbars to appear instead of wrapping ([#4411](https://github.com/Shopify/polaris-react/pull/4411))
 - Restored pointing device interactivity to prefix and suffix slots of the `TextField` component ([#4477](https://github.com/Shopify/polaris-react/pull/4477))
 
->>>>>>> d66a24d4
 ### Documentation
 
 ### Development workflow
