--- conflicted
+++ resolved
@@ -58,14 +58,9 @@
   },
   "dependencies": {
     "@shopify/polaris-icons": "^4.18.2",
-<<<<<<< HEAD
     "@storybook/addon-viewport": "^6.4.22",
     "@types/react": "^17.0.19",
     "@types/react-dom": "^17.0.9",
-=======
-    "@types/react": "*",
-    "@types/react-dom": "*",
->>>>>>> 6ec80c25
     "@types/react-transition-group": "^4.4.2",
     "focus-visible": "^5.2.0",
     "react-fast-compare": "^3.2.0",
