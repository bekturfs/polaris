--- conflicted
+++ resolved
@@ -1,11 +1,7 @@
 {
   "name": "@shopify/polaris",
   "description": "Shopify’s admin product component library",
-<<<<<<< HEAD
   "version": "9.6.0",
-=======
-  "version": "9.5.2",
->>>>>>> 6bfd2c54
   "private": false,
   "license": "SEE LICENSE IN LICENSE.md",
   "author": "Shopify <dev@shopify.com>",
