--- conflicted
+++ resolved
@@ -62,15 +62,7 @@
 
 .LogoContainer {
   display: none;
-<<<<<<< HEAD
   @media #{$breakpoints-nav-min-window-corrected-down} {
-=======
-
-  @include breakpoint-before(
-    $breakpoint: $nav-min-window-corrected,
-    $inclusive: false
-  ) {
->>>>>>> 2ba83b75
     display: flex;
     flex: 0 0 $top-bar-height;
     align-items: center;
