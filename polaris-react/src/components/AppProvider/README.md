--- conflicted
+++ resolved
@@ -197,90 +197,6 @@
 }
 ```
 
-<<<<<<< HEAD
-=======
-### With color scheme
-
-With a `colorScheme`, the app provider component will set the root color scheme for the App (such as light or dark). For `colorScheme` configuration, see the [CustomProperties](https://polaris.shopify.com/components/custom-properties) component documentation.
-
-```jsx
-function AppProviderThemeExample() {
-  const [isDirty, setIsDirty] = useState(false);
-  const [searchFieldValue, setSearchFieldValue] = useState('');
-
-  const handleSearchChange = useCallback(
-    (searchFieldValue) => setSearchFieldValue(searchFieldValue),
-    [],
-  );
-
-  const toggleIsDirty = useCallback(
-    () => setIsDirty((isDirty) => !isDirty),
-    [],
-  );
-
-  const contentStatus = isDirty ? 'Disable' : 'Enable';
-  const textStatus = isDirty ? 'enabled' : 'disabled';
-
-  const pageMarkup = (
-    <Page title="Account">
-      <Layout>
-        <Layout.Section>
-          <SettingToggle
-            action={{
-              content: contentStatus,
-              onAction: toggleIsDirty,
-            }}
-            enabled={isDirty}
-          >
-            This setting is{' '}
-            <TextStyle variation="strong">{textStatus}</TextStyle>.
-          </SettingToggle>
-        </Layout.Section>
-      </Layout>
-    </Page>
-  );
-
-  const contextualSaveBarMarkup = isDirty ? (
-    <ContextualSaveBar
-      message="Unsaved changes"
-      saveAction={{
-        onAction: toggleIsDirty,
-      }}
-      discardAction={{
-        onAction: toggleIsDirty,
-      }}
-    />
-  ) : null;
-
-  return (
-    <div style={{height: '250px'}}>
-      <AppProvider
-        colorScheme="dark"
-        i18n={{
-          Polaris: {
-            Frame: {skipToContent: 'Skip to content'},
-            ContextualSaveBar: {
-              save: 'Save',
-              discard: 'Discard',
-            },
-            TopBar: {
-              SearchField: {
-                clearButtonLabel: 'Clear',
-                search: 'Search',
-              },
-            },
-          },
-        }}
-      >
-        {contextualSaveBarMarkup}
-        {pageMarkup}
-      </AppProvider>
-    </div>
-  );
-}
-```
-
->>>>>>> 822218c4
 ---
 
 ## Using translations
