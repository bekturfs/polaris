@import '../../styles/common';

.RadioButton {
  position: relative;
  margin: var(--p-choice-margin);
}

.Input {
  @include visually-hidden;

  // stylelint-disable-next-line selector-max-class
  &.keyFocused + .Backdrop {
    @include focus-ring($style: 'focused');

    // stylelint-disable-next-line selector-max-specificity, selector-max-class
    &::after {
      border-radius: var(--p-border-radius-half);
    }
  }

  &:checked + .Backdrop {
    border-color: var(--p-interactive);

    // stylelint-disable-next-line selector-max-specificity
    &::before {
      transition: opacity var(--p-duration-150) var(--p-ease),
        transform var(--p-duration-150) var(--p-ease);
      opacity: 1;
      transform: translate(-50%, -50%) scale(1);
    }
  }

  &:disabled + .Backdrop {
    border-color: var(--p-border-disabled);
    cursor: default;

    // stylelint-disable-next-line selector-max-specificity
    &::before {
      background-color: var(--p-border-disabled);
    }
  }
}

.Backdrop {
  --pc-icon-size-small: var(--p-icon-size-small);

  // ::before is the selected dot, ::after the focus-ring

<<<<<<< HEAD
  @media #{$p-breakpoints-md-down} {
    --p-icon-size-small: 10px;
=======
  @include when-typography-condensed {
    --pc-icon-size-small: 10px;
>>>>>>> 3c313704
  }
  position: relative;
  top: 0;
  left: 0;
  display: block;
  width: 100%;
  height: 100%;
  border: var(--p-control-border-width) solid var(--p-border);
  border-radius: var(--p-border-radius-half);
  background-color: var(--p-surface);
  transition: border-color var(--p-duration-100) var(--p-ease);

  &::before {
    content: '';
    position: absolute;
    top: 50%;
    left: 50%;
    opacity: 0;
    transform: translate(-50%, -50%) scale(0.1);
    transform-origin: 50% 50%;
    height: var(--pc-icon-size-small);
    width: var(--pc-icon-size-small);
    background-color: var(--p-interactive);
    border-radius: var(--p-border-radius-half);
    transition: opacity var(--p-duration-100) var(--p-ease),
      transform var(--p-duration-100) var(--p-ease);

    @media (forced-colors: active) {
      border: var(--p-border-width-5) solid transparent;
    }
  }

  @include focus-ring($border-width: var(--p-control-border-width));

  &::after {
    border-radius: var(--p-border-radius-half);
  }

  &.hover,
  &:hover {
    cursor: pointer;
    border-color: var(--p-border-hovered);
  }
}<|MERGE_RESOLUTION|>--- conflicted
+++ resolved
@@ -46,13 +46,8 @@
 
   // ::before is the selected dot, ::after the focus-ring
 
-<<<<<<< HEAD
   @media #{$p-breakpoints-md-down} {
-    --p-icon-size-small: 10px;
-=======
-  @include when-typography-condensed {
     --pc-icon-size-small: 10px;
->>>>>>> 3c313704
   }
   position: relative;
   top: 0;
