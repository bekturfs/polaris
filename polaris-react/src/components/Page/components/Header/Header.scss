@import '../../../../styles/common';

$action-menu-rollup-computed-width: 40px;
$breakpoints-mobile-layout-up: breakpoints-up(468px);
$breakpoints-mobile-layout-down: breakpoints-down(468px, $inclusive: true);
$breakpoints-medium-layout-down: breakpoints-down(860px, $inclusive: true);
$breakpoints-desktop-layout-down: breakpoints-down(1080px, $inclusive: true);

.Header {
  @include page-header-layout;
  position: relative;
}

.titleHidden {
  @include visually-hidden;
}

.TitleWrapper {
  grid-area: title;
  margin-top: var(--p-space-1);
  align-self: center;
  flex: 1 1 auto;

  @media #{$breakpoints-mobile-layout-up} {
    margin-top: 0;
  }
}

///
/// Navigation

.Navigation {
  display: flex;
  justify-content: space-between;
  align-items: center;
  margin-bottom: var(--p-space-1);

  // stylelint-disable-next-line selector-max-class
  .hasActionMenu.mobileView & {
    padding-right: $action-menu-rollup-computed-width;
  }

  @media print {
    // stylelint-disable-next-line declaration-no-important
    display: none !important;
  }
}

.BreadcrumbWrapper {
  flex: 0 0 auto;
  grid-area: breadcrumbs;
  max-width: 100%;
  margin-right: var(--p-space-4);

  @media print {
    // stylelint-disable-next-line declaration-no-important
    display: none !important;
  }
}

.PaginationWrapper {
  flex: 0 0 auto;
  display: flex;
  justify-content: flex-end;
  margin-left: var(--p-space-1);
  line-height: 1;

  button {
    // stylelint-disable declaration-no-important
    border: var(--p-border-width-1) solid var(--p-border-neutral-subdued) !important;
    box-shadow: none !important;

    &:hover,
    &:active,
    &:focus {
      border: var(--p-border-width-1) solid var(--p-border-neutral-subdued) !important;
      // stylelint-enable declaration-no-important
    }
  }

  @media print {
    // stylelint-disable-next-line declaration-no-important
    display: none !important;
  }
}

.AdditionalNavigationWrapper {
  display: flex;
  flex: 1 0 auto;
  justify-content: flex-end;

  @media print {
    // stylelint-disable-next-line declaration-no-important
    display: none !important;
  }
}

///
/// Main content

.MainContent {
  .Header:not(.mobileView) & {
    display: flex;
    align-items: center;
  }
}

.TitleActionMenuWrapper {
  flex: 1 1 auto;

  .Header:not(.mobileView) & {
    padding-right: var(--p-space-5);
  }

  // stylelint-disable-next-line selector-max-class, selector-max-specificity
  .hasActionMenu.mobileView:not(.hasNavigation) & {
    padding-right: $action-menu-rollup-computed-width;
  }
}

.PrimaryActionWrapper {
  flex: 0 0 auto;
  margin-top: 0;
  margin-left: var(--p-space-1);

  @media #{$p-breakpoints-md-up} {
    margin-left: var(--p-space-4);
  }

  @media print {
    // stylelint-disable-next-line declaration-no-important
    display: none !important;
  }
}

<<<<<<< HEAD
.ActionMenuWrapper {
  margin-top: 0;

  .mobileView & {
    position: absolute;
    // BOOKMARKS
    top: calc(var(--p-space-5) + (#{control-height()} / 4));
    right: var(--p-space-5);
    margin-top: 0;

    @media #{$breakpoints-page-content-when-not-fully-condensed-up} {
      right: calc(-1 * (var(--p-space-2)));
    }
  }

  // stylelint-disable-next-line selector-max-class
  .mobileView.hasNavigation & {
    top: control-height() * 0.5;
  }

  @media print {
    // stylelint-disable-next-line declaration-no-important
    display: none !important;
  }
}

=======
>>>>>>> 2ba83b75
.Row {
  display: flex;
  justify-content: space-between;

  &:first-child {
    min-height: 36px;
  }

  + .Row {
    margin-top: var(--p-space-1);
    // stylelint-disable-next-line selector-max-combinators, selector-max-class
    .mobileView & {
      margin-top: var(--p-space-2);
    }
    // stylelint-disable-next-line selector-max-combinators, selector-max-class
    .RightAlign {
      margin-left: 0;
    }
  }
}

.LeftAlign {
  display: flex;
  align-content: flex-start;
  align-items: center;
}

.RightAlign {
  grid-area: actions;
  display: flex;
  align-content: flex-end;
  flex: 1 1 auto;
  align-items: center;
  align-self: flex-start;
  justify-content: flex-end;
  margin-left: var(--p-space-4);
  // Necessary for flex to realize this container doesn't want to wrap
  white-space: nowrap;

  .noBreadcrumbs & {
    @media #{$breakpoints-mobile-layout-down} {
      margin-left: 0;
    }
  }
}

.AdditionalMetaData {
  @media #{$breakpoints-mobile-layout-up} {
    margin-left: calc(
      var(--p-space-5) * 2 + var(--p-space-2) + var(--p-space-1)
    );
  }

  .noBreadcrumbs & {
    margin-left: 0;
  }

  @media print {
    // stylelint-disable-next-line declaration-no-important
    margin-left: 0 !important;
  }
}

.Actions {
  width: 100%;
  display: flex;
  align-items: center;
  justify-content: flex-end;
  text-align: right;
}

@mixin condensed-layout {
  .AdditionalMetaData {
    margin-left: 0;
  }

  .Row {
    display: grid;
    gap: var(--p-space-2) var(--p-space-4);
    grid-template-columns: auto 1fr;
    grid-template-areas: 'breadcrumbs actions' 'title title';

    + .Row {
      gap: 0;
    }
  }
}

.longTitle {
  @media #{$breakpoints-desktop-layout-down} {
    @include condensed-layout;
  }
}

.mediumTitle:not(.noBreadcrumbs) {
  @media #{$breakpoints-medium-layout-down} {
    @include condensed-layout;
  }
}

.mediumTitle.noBreadcrumbs {
  // stylelint-disable-next-line selector-max-class
  .TitleWrapper {
    margin-top: 0;
  }
  // stylelint-disable-next-line selector-max-class
  .RightAlign {
    margin-bottom: var(--p-space-1);
    @media #{$breakpoints-layout-width-page-with-nav-base-up} {
      margin-bottom: 0;
    }
  }
  // stylelint-disable-next-line selector-max-class
  .Row {
    flex-wrap: wrap-reverse;
    @media #{$breakpoints-layout-width-page-with-nav-base-up} {
      flex-wrap: nowrap;
    }
  }
}

.isSingleRow .Row {
  gap: 0;
}<|MERGE_RESOLUTION|>--- conflicted
+++ resolved
@@ -133,35 +133,6 @@
   }
 }
 
-<<<<<<< HEAD
-.ActionMenuWrapper {
-  margin-top: 0;
-
-  .mobileView & {
-    position: absolute;
-    // BOOKMARKS
-    top: calc(var(--p-space-5) + (#{control-height()} / 4));
-    right: var(--p-space-5);
-    margin-top: 0;
-
-    @media #{$breakpoints-page-content-when-not-fully-condensed-up} {
-      right: calc(-1 * (var(--p-space-2)));
-    }
-  }
-
-  // stylelint-disable-next-line selector-max-class
-  .mobileView.hasNavigation & {
-    top: control-height() * 0.5;
-  }
-
-  @media print {
-    // stylelint-disable-next-line declaration-no-important
-    display: none !important;
-  }
-}
-
-=======
->>>>>>> 2ba83b75
 .Row {
   display: flex;
   justify-content: space-between;
