--- conflicted
+++ resolved
@@ -14,13 +14,8 @@
 @mixin page-content-layout {
   padding: var(--p-space-2) 0;
 
-<<<<<<< HEAD
   @media #{$p-breakpoints-md-up} {
-    margin-top: var(--p-space-5);
-=======
-  @include page-content-when-not-partially-condensed {
     padding-top: var(--p-space-5);
->>>>>>> 3c313704
   }
 }
 
